---
title: Tracing
layout: guide
doc_stub: false
search: true
section: Queries
desc: Observation hooks for execution
index: 11
redirect_from:
  - /queries/instrumentation
---

{{ "GraphQL::Tracing::Trace" | api_doc }} provides hooks to observe and modify events during runtime. Tracing hooks are methods, defined in modules and mixed in with {{ "Schema.trace_with" | api_doc }}.

```ruby
module CustomTrace
  def parse(query_string:)
    # measure, log, etc
    super
  end

  # ...
end
```

To include a trace module when running queries, add it to the schema with `trace_with`:

```ruby
# Run `MyCustomTrace` for all queries
class MySchema < GraphQL::Schema
  trace_with(MyCustomTrace)
end
```

For a full list of methods and their arguments, see {{ "GraphQL::Tracing::Trace" | api_doc }}.

By default, GraphQL-Ruby makes a new trace instance when it runs a query. You can pass an existing instance as `context: { trace: ... }`. Also, `GraphQL.parse( ..., trace: ...)` accepts a trace instance.

## Trace Modes

You can attach a trace module to run only in some circumstances by using `mode:`. For example, to add detailed tracing for only some requests:

```ruby
trace_with DetailedTrace, mode: :detailed_metrics
```

Then, to opt into that trace, use `context: { trace_mode: :detailed_metrics, ... }` when executing queries.

Any custom trace modes _also_ include the default `trace_with ...` modules (that is, those added _without_ any particular `mode: ...` configuration).

## ActiveSupport::Notifications

You can emit events to `ActiveSupport::Notifications` with an experimental tracer, `ActiveSupportNotificationsTrace`.

To enable it, install the tracer:

```ruby
# Send execution events to ActiveSupport::Notifications
class MySchema < GraphQL::Schema
  trace_with(GraphQL::Tracing::ActiveSupportNotificationsTrace)
end
```

## Monitoring

Several monitoring platforms are supported out-of-the box by GraphQL-Ruby (see platforms below).

Leaf fields are _not_ monitored (to avoid high cardinality in the metrics service).

## AppOptics

[AppOptics](https://appoptics.com/) instrumentation will be automatic starting
with appoptics_apm-4.11.0.gem. For earlier gem versions please add appoptics_apm
tracing as follows:

```ruby
require 'appoptics_apm'

class MySchema < GraphQL::Schema
  trace_with GraphQL::Tracing::AppOpticsTrace
end
```
<div class="monitoring-img-group">
  {{ "/queries/appoptics_example.png" | link_to_img:"appoptics monitoring" }}
</div>

## Appsignal

To add [AppSignal](https://appsignal.com/) instrumentation:

```ruby
class MySchema < GraphQL::Schema
  trace_with GraphQL::Tracing::AppsignalTrace
end
```

<div class="monitoring-img-group">
  {{ "/queries/appsignal_example.png" | link_to_img:"appsignal monitoring" }}
</div>

## New Relic

To add [New Relic](https://newrelic.com/) instrumentation:

```ruby
class MySchema < GraphQL::Schema
  trace_with GraphQL::Tracing::NewRelicTrace
  # Optional, use the operation name to set the new relic transaction name:
  # trace_with GraphQL::Tracing::NewRelicTrace, set_transaction_name: true
end
```


<div class="monitoring-img-group">
  {{ "/queries/new_relic_example.png" | link_to_img:"new relic monitoring" }}
</div>

## Scout

To add [Scout APM](https://scoutapp.com/) instrumentation:

```ruby
class MySchema < GraphQL::Schema
  trace_with GraphQL::Tracing::ScoutTrace
end
```

<div class="monitoring-img-group">
  {{ "/queries/scout_example.png" | link_to_img:"scout monitoring" }}
</div>

## Skylight

To add [Skylight](https://www.skylight.io) instrumentation, you may either enable the [GraphQL probe](https://www.skylight.io/support/getting-more-from-skylight#graphql) or use [ActiveSupportNotificationsTracing](/queries/tracing.html#activesupportnotifications).

```ruby
# config/application.rb
config.skylight.probes << "graphql"
```

<div class="monitoring-img-group">
  {{ "/queries/skylight_example.png" | link_to_img:"skylight monitoring" }}
</div>

GraphQL instrumentation for Skylight is available in versions >= 4.2.0.

## Datadog

To add [Datadog](https://www.datadoghq.com) instrumentation:

```ruby
class MySchema < GraphQL::Schema
<<<<<<< HEAD
  use(GraphQL::Tracing::DataDogTracing)
=======
  trace_with GraphQL::Tracing::DataDogTrace, options
>>>>>>> d1960563
end
```

For more details about Datadog's tracing API, check out the [Ruby documentation](https://github.com/DataDog/dd-trace-rb/blob/master/docs/GettingStarted.md) or the [APM documentation](https://docs.datadoghq.com/tracing/) for more product information.

## Prometheus

To add [Prometheus](https://prometheus.io) instrumentation:

```ruby
require 'prometheus_exporter/client'

class MySchema < GraphQL::Schema
  trace_with GraphQL::Tracing::PrometheusTrace
end
```

The PrometheusExporter server must be run with a custom type collector that extends
`GraphQL::Tracing::PrometheusTracing::GraphQLCollector`:

```ruby
# lib/graphql_collector.rb
if defined?(PrometheusExporter::Server)
  require 'graphql/tracing'

  class GraphQLCollector < GraphQL::Tracing::PrometheusTrace::GraphQLCollector
  end
end
```

```sh
bundle exec prometheus_exporter -a lib/graphql_collector.rb
```

## Sentry

To add [Sentry](https://sentry.io) instrumentation:

```ruby
class MySchema < GraphQL::Schema
  trace_with GraphQL::Tracing::SentryTrace
end
```

<div class="monitoring-img-group">
  {{ "/queries/sentry_example.png" | link_to_img:"sentry monitoring" }}
</div>


## Statsd

You can add Statsd instrumentation by initializing a statsd client and passing it to {{ "GraphQL::Tracing::StatsdTrace" | api_doc }}:

```ruby
$statsd = Statsd.new 'localhost', 9125
# ...

class MySchema < GraphQL::Schema
  use GraphQL::Tracing::StatsdTrace, statsd: $statsd
end
```

Any Statsd client that implements `.time(name) { ... }` will work.<|MERGE_RESOLUTION|>--- conflicted
+++ resolved
@@ -150,11 +150,7 @@
 
 ```ruby
 class MySchema < GraphQL::Schema
-<<<<<<< HEAD
-  use(GraphQL::Tracing::DataDogTracing)
-=======
-  trace_with GraphQL::Tracing::DataDogTrace, options
->>>>>>> d1960563
+  trace_with GraphQL::Tracing::DataDogTrace
 end
 ```
 
