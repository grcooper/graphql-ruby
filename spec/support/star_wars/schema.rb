--- conflicted
+++ resolved
@@ -52,16 +52,6 @@
     end
   end
 
-  class CustomBaseEdge < GraphQL::Pagination::Connection::Edge
-    def upcased_name
-      node.name.upcase
-    end
-
-    def upcased_parent_name
-      parent.name.upcase
-    end
-  end
-
   class NewCustomBaseEdge < GraphQL::Pagination::Connection::Edge
     def upcased_name
       node.name.upcase
@@ -84,20 +74,10 @@
   end
 
   class CustomEdgeBaseConnectionType < GraphQL::Types::Relay::BaseConnection
-    edge_type(CustomBaseEdgeType, edge_class: (TESTING_INTERPRETER ? NewCustomBaseEdge : CustomBaseEdge), nodes_field: true)
+    edge_type(CustomBaseEdgeType, edge_class: NewCustomBaseEdge, nodes_field: true)
     field :total_count_times_100, Integer, null: true
     def total_count_times_100
-<<<<<<< HEAD
       object.items.count * 100
-=======
-      if object.is_a?(GraphQL::Pagination::Connection)
-        # new-style
-        object.items.count * 100
-      else
-        # legacy
-        object.nodes.count * 100
-      end
->>>>>>> 53bc45bb
     end
 
     field :field_name, String, null: true
@@ -327,15 +307,6 @@
   end
 
   LazyNodesWrapper = Struct.new(:relation)
-  class LazyNodesRelationConnection < GraphQL::Pagination::ActiveRecordRelationConnection
-    def initialize(wrapper, *args, **kwargs)
-      super(wrapper.relation, *args, **kwargs)
-    end
-
-    def edges
-      LazyWrapper.new { super }
-    end
-  end
 
   class NewLazyNodesRelationConnection < GraphQL::Pagination::ActiveRecordRelationConnection
     def initialize(wrapper, **kwargs)
@@ -346,8 +317,6 @@
       LazyWrapper.new { super }
     end
   end
-
-  GraphQL::Relay::BaseConnection.register_connection_implementation(LazyNodesWrapper, LazyNodesRelationConnection)
 
   class QueryType < GraphQL::Schema::Object
     graphql_name "Query"
@@ -421,16 +390,7 @@
     mutation(MutationType)
     default_max_page_size 3
 
-<<<<<<< HEAD
-    connections.add(LazyNodesWrapper, LazyNodesRelationConnection)
-=======
-    if TESTING_INTERPRETER
-      use GraphQL::Execution::Interpreter
-      use GraphQL::Analysis::AST
-      use GraphQL::Pagination::Connections
-      connections.add(LazyNodesWrapper, NewLazyNodesRelationConnection)
-    end
->>>>>>> 53bc45bb
+    connections.add(LazyNodesWrapper, NewLazyNodesRelationConnection)
 
     def self.resolve_type(type, object, ctx)
       if object == :test_error
