--- conflicted
+++ resolved
@@ -525,13 +525,8 @@
       end
     end
 
-<<<<<<< HEAD
-    use GraphQL::Execution::Interpreter
-    use GraphQL::Analysis::AST
-    use GraphQL::Execution::Errors
     use GraphQL::Dataloader
-=======
->>>>>>> 531d72e5
+
     lazy_resolve(Proc, :call)
   end
 
