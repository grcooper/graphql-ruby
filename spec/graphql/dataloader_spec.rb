# frozen_string_literal: true
require "spec_helper"
require "fiber"

describe GraphQL::Dataloader do
  class FiberSchema < GraphQL::Schema
    module Database
      extend self
      DATA = {}
      [
        { id: "1", name: "Wheat", type: "Grain" },
        { id: "2", name: "Corn", type: "Grain" },
        { id: "3", name: "Butter", type: "Dairy" },
        { id: "4", name: "Baking Soda", type: "LeaveningAgent" },
        { id: "5", name: "Cornbread", type: "Recipe", ingredient_ids: ["1", "2", "3", "4"] },
        { id: "6", name: "Grits", type: "Recipe", ingredient_ids: ["2", "3", "7"] },
        { id: "7", name: "Cheese", type: "Dairy" },
      ].each { |d| DATA[d[:id]] = d }

      def log
        @log ||= []
      end

      def mget(ids)
        log << [:mget, ids.sort]
        ids.map { |id| DATA[id] }
      end

      def find_by(attribute, values)
        log << [:find_by, attribute, values.sort]
        values.map { |v| DATA.each_value.find { |dv| dv[attribute] == v } }
      end
    end

    class DataObject < GraphQL::Dataloader::Source
      def initialize(column = :id)
        @column = column
      end

      def fetch(keys)
        if @column == :id
          Database.mget(keys)
        else
          Database.find_by(@column, keys)
        end
      end
    end

    class NestedDataObject < GraphQL::Dataloader::Source
      def fetch(ids)
        @dataloader.with(DataObject).load_all(ids)
      end
    end

    class SlowDataObject < GraphQL::Dataloader::Source
      def initialize(batch_key)
        # This is just so that I can force different instances in test
        @batch_key = batch_key
      end

      def fetch(keys)
        t = Thread.new {
          sleep 0.5
          Database.mget(keys)
        }
        dataloader.yield
        t.value
      end
    end

    class CustomBatchKeySource < GraphQL::Dataloader::Source
      def initialize(batch_key)
        @batch_key = batch_key
      end

      def self.batch_key_for(batch_key)
        Database.log << [:batch_key_for, batch_key]
        # Ignore it altogether
        :all_the_same
      end

      def fetch(keys)
        Database.mget(keys)
      end
    end

    class KeywordArgumentSource < GraphQL::Dataloader::Source
      def initialize(column:)
        @column = column
      end

      def fetch(keys)
        if @column == :id
          Database.mget(keys)
        else
          Database.find_by(@column, keys)
        end
      end
    end

    module Ingredient
      include GraphQL::Schema::Interface
      field :name, String, null: false
      field :id, ID, null: false
    end

    class Grain < GraphQL::Schema::Object
      implements Ingredient
    end

    class LeaveningAgent < GraphQL::Schema::Object
      implements Ingredient
    end

    class Dairy < GraphQL::Schema::Object
      implements Ingredient
    end

    class Recipe < GraphQL::Schema::Object
      field :name, String, null: false
      field :ingredients, [Ingredient], null: false

      def ingredients
        ingredients = dataloader.with(DataObject).load_all(object[:ingredient_ids])
        ingredients
      end

      field :slow_ingredients, [Ingredient], null: false

      def slow_ingredients
        # Use `object[:id]` here to force two different instances of the loader in the test
        dataloader.with(SlowDataObject, object[:id]).load_all(object[:ingredient_ids])
      end
    end

    class Query < GraphQL::Schema::Object
      field :recipes, [Recipe], null: false

      def recipes
        Database.mget(["5", "6"])
      end

      field :ingredient, Ingredient, null: true do
        argument :id, ID, required: true
      end

      def ingredient(id:)
        dataloader.with(DataObject).load(id)
      end

      field :ingredient_by_name, Ingredient, null: true do
        argument :name, String, required: true
      end

      def ingredient_by_name(name:)
        dataloader.with(DataObject, :name).load(name)
      end

      field :nested_ingredient, Ingredient, null: true do
        argument :id, ID, required: true
      end

      def nested_ingredient(id:)
        dataloader.with(NestedDataObject).load(id)
      end

      field :slow_recipe, Recipe, null: true do
        argument :id, ID, required: true
      end

      def slow_recipe(id:)
        dataloader.with(SlowDataObject, id).load(id)
      end

      field :recipe, Recipe, null: true do
        argument :id, ID, required: true, loads: Recipe, as: :recipe
      end

      def recipe(recipe:)
        recipe
      end

      field :key_ingredient, Ingredient, null: true do
        argument :id, ID, required: true
      end

      def key_ingredient(id:)
        dataloader.with(KeywordArgumentSource, column: :id).load(id)
      end

      class RecipeIngredientInput < GraphQL::Schema::InputObject
        argument :id, ID, required: true
        argument :ingredient_number, Int, required: true
      end

      field :recipe_ingredient, Ingredient, null: true do
        argument :recipe, RecipeIngredientInput, required: true
      end

      def recipe_ingredient(recipe:)
        recipe_object = dataloader.with(DataObject).load(recipe[:id])
        ingredient_idx = recipe[:ingredient_number] - 1
        ingredient_id = recipe_object[:ingredient_ids][ingredient_idx]
        dataloader.with(DataObject).load(ingredient_id)
      end

      field :common_ingredients, [Ingredient], null: true do
        argument :recipe_1_id, ID, required: true
        argument :recipe_2_id, ID, required: true
      end

      def common_ingredients(recipe_1_id:, recipe_2_id:)
        req1 = dataloader.with(DataObject).request(recipe_1_id)
        req2 = dataloader.with(DataObject).request(recipe_2_id)
        recipe1 = req1.load
        recipe2 = req2.load
        common_ids = recipe1[:ingredient_ids] & recipe2[:ingredient_ids]
        dataloader.with(DataObject).load_all(common_ids)
      end

      field :common_ingredients_with_load, [Ingredient], null: false do
        argument :recipe_1_id, ID, required: true, loads: Recipe
        argument :recipe_2_id, ID, required: true, loads: Recipe
      end

      def common_ingredients_with_load(recipe_1:, recipe_2:)
        common_ids = recipe_1[:ingredient_ids] & recipe_2[:ingredient_ids]
        dataloader.with(DataObject).load_all(common_ids)
      end

      field :common_ingredients_from_input_object, [Ingredient], null: false do
        class CommonIngredientsInput < GraphQL::Schema::InputObject
          argument :recipe_1_id, ID, required: true, loads: Recipe
          argument :recipe_2_id, ID, required: true, loads: Recipe
        end
        argument :input, CommonIngredientsInput, required: true
      end


      def common_ingredients_from_input_object(input:)
        recipe_1 = input[:recipe_1]
        recipe_2 = input[:recipe_2]
        common_ids = recipe_1[:ingredient_ids] & recipe_2[:ingredient_ids]
        dataloader.with(DataObject).load_all(common_ids)
      end

      field :ingredient_with_custom_batch_key, Ingredient, null: true do
        argument :id, ID, required: true
        argument :batch_key, String, required: true
      end

      def ingredient_with_custom_batch_key(id:, batch_key:)
        dataloader.with(CustomBatchKeySource, batch_key).load(id)
      end
    end

    query(Query)

    class Mutation1 < GraphQL::Schema::Mutation
      argument :argument_1, String, required: true, prepare: ->(val, ctx) {
        raise FieldTestError
      }

      def resolve(argument_1:)
        argument_1
      end
    end

    class Mutation2 < GraphQL::Schema::Mutation
      argument :argument_2, String, required: true, prepare: ->(val, ctx) {
        raise FieldTestError
      }

      def resolve(argument_2:)
        argument_2
      end
    end

    class Mutation < GraphQL::Schema::Object
      field :mutation_1, mutation: Mutation1
      field :mutation_2, mutation: Mutation2
    end

    mutation(Mutation)

    def self.object_from_id(id, ctx)
      if ctx[:use_request]
        ctx.dataloader.with(DataObject).request(id)
      else
        ctx.dataloader.with(DataObject).load(id)
      end
    end

    def self.resolve_type(type, obj, ctx)
      get_type(obj[:type])
    end

    orphan_types(Grain, Dairy, Recipe, LeaveningAgent)
    use GraphQL::Dataloader

    class FieldTestError < StandardError; end

    rescue_from(FieldTestError) do |err, obj, args, ctx, field|
      errs = ctx[:errors] ||= []
      errs << "FieldTestError @ #{ctx[:current_path]}, #{field.path} / #{ctx[:current_field].path}"
      nil
    end
  end

<<<<<<< HEAD
=======
  def database_log
    FiberSchema::Database.log
  end

  before do
    database_log.clear
  end

  it "Works with request(...)" do
    res = FiberSchema.execute <<-GRAPHQL
    {
      commonIngredients(recipe1Id: 5, recipe2Id: 6) {
        name
      }
    }
    GRAPHQL

    expected_data = {
      "data" => {
        "commonIngredients" => [
          { "name" => "Corn" },
          { "name" => "Butter" },
        ]
      }
    }
    assert_equal expected_data, res
    assert_equal [[:mget, ["5", "6"]], [:mget, ["2", "3"]]], database_log
  end

  it "batch-loads" do
    res = FiberSchema.execute <<-GRAPHQL
    {
      i1: ingredient(id: 1) { id name }
      i2: ingredient(id: 2) { name }
      r1: recipe(id: 5) {
        ingredients { name }
      }
      ri1: recipeIngredient(recipe: { id: 6, ingredientNumber: 3 }) {
        name
      }
    }
    GRAPHQL

    expected_data = {
      "i1" => { "id" => "1", "name" => "Wheat" },
      "i2" => { "name" => "Corn" },
      "r1" => {
        "ingredients" => [
          { "name" => "Wheat" },
          { "name" => "Corn" },
          { "name" => "Butter" },
          { "name" => "Baking Soda" },
        ],
      },
      "ri1" => {
        "name" => "Cheese",
      },
    }
    assert_equal(expected_data, res["data"])

    expected_log = [
      [:mget, [
        "1", "2",           # The first 2 ingredients
        "5",                # The first recipe
        "6",                # recipeIngredient recipeId
      ]],
      [:mget, [
        "3", "4",           # The two unfetched ingredients the first recipe
        "7",                # recipeIngredient ingredient_id
      ]],
    ]
    assert_equal expected_log, database_log
  end

  it "caches and batch-loads across a multiplex" do
    context = {}
    result = FiberSchema.multiplex([
      { query: "{ i1: ingredient(id: 1) { name } i2: ingredient(id: 2) { name } }", },
      { query: "{ i2: ingredient(id: 2) { name } r1: recipe(id: 5) { ingredients { name } } }", },
      { query: "{ i1: ingredient(id: 1) { name } ri1: recipeIngredient(recipe: { id: 5, ingredientNumber: 2 }) { name } }", },
    ], context: context)

    expected_result = [
      {"data"=>{"i1"=>{"name"=>"Wheat"}, "i2"=>{"name"=>"Corn"}}},
      {"data"=>{"i2"=>{"name"=>"Corn"}, "r1"=>{"ingredients"=>[{"name"=>"Wheat"}, {"name"=>"Corn"}, {"name"=>"Butter"}, {"name"=>"Baking Soda"}]}}},
      {"data"=>{"i1"=>{"name"=>"Wheat"}, "ri1"=>{"name"=>"Corn"}}},
    ]
    assert_equal expected_result, result
    expected_log = [
      [:mget, ["1", "2", "5"]],
      [:mget, ["3", "4"]],
    ]
    assert_equal expected_log, database_log
  end

  it "works with calls within sources" do
    res = FiberSchema.execute <<-GRAPHQL
    {
      i1: nestedIngredient(id: 1) { name }
      i2: nestedIngredient(id: 2) { name }
    }
    GRAPHQL

    expected_data = { "i1" => { "name" => "Wheat" }, "i2" => { "name" => "Corn" } }
    assert_equal expected_data, res["data"]
    assert_equal [[:mget, ["1", "2"]]], database_log
  end

  it "works with batch parameters" do
    res = FiberSchema.execute <<-GRAPHQL
    {
      i1: ingredientByName(name: "Butter") { id }
      i2: ingredientByName(name: "Corn") { id }
      i3: ingredientByName(name: "Gummi Bears") { id }
    }
    GRAPHQL

    expected_data = {
      "i1" => { "id" => "3" },
      "i2" => { "id" => "2" },
      "i3" => nil,
    }
    assert_equal expected_data, res["data"]
    assert_equal [[:find_by, :name, ["Butter", "Corn", "Gummi Bears"]]], database_log
  end

  it "works with manual parallelism" do
    start = Time.now.to_f
    FiberSchema.execute <<-GRAPHQL
    {
      i1: slowRecipe(id: 5) { slowIngredients { name } }
      i2: slowRecipe(id: 6) { slowIngredients { name } }
    }
    GRAPHQL
    finish = Time.now.to_f

    # Each load slept for 0.5 second, so sequentially, this would have been 2s sequentially
    assert_in_delta 1, finish - start, 0.1, "Load threads are executed in parallel"
    expected_log = [
      # These were separated because of different recipe IDs:
      [:mget, ["5"]],
      [:mget, ["6"]],
      # These were cached separately because of different recipe IDs:
      [:mget, ["2", "3", "7"]],
      [:mget, ["1", "2", "3", "4"]],
    ]
    # Sort them because threads may have returned in slightly different order
    assert_equal expected_log.sort, database_log.sort
  end

  it "Works with multiple-field selections and __typename" do
    query_str = <<-GRAPHQL
    {
      ingredient(id: 1) {
        __typename
        name
      }
    }
    GRAPHQL

    res = FiberSchema.execute(query_str)
    expected_data = {
      "ingredient" => {
        "__typename" => "Grain",
        "name" => "Wheat",
      }
    }
    assert_equal expected_data, res["data"]
  end

  it "Works when the parent field didn't yield" do
    query_str = <<-GRAPHQL
    {
      recipes {
        ingredients {
          name
        }
      }
    }
    GRAPHQL

    res = FiberSchema.execute(query_str)
    expected_data = {
      "recipes" =>[
        { "ingredients" => [
          {"name"=>"Wheat"},
          {"name"=>"Corn"},
          {"name"=>"Butter"},
          {"name"=>"Baking Soda"}
        ]},
        { "ingredients" => [
          {"name"=>"Corn"},
          {"name"=>"Butter"},
          {"name"=>"Cheese"}
        ]},
      ]
    }
    assert_equal expected_data, res["data"]

    expected_log = [
      [:mget, ["5", "6"]],
      [:mget, ["1", "2", "3", "4", "7"]],
    ]
    assert_equal expected_log, database_log
  end

  it "loads arguments in batches, even with request" do
    query_str = <<-GRAPHQL
    {
      commonIngredientsWithLoad(recipe1Id: 5, recipe2Id: 6) {
        name
      }
    }
    GRAPHQL

    res = FiberSchema.execute(query_str)
    expected_data = {
      "commonIngredientsWithLoad" => [
        {"name"=>"Corn"},
        {"name"=>"Butter"},
      ]
    }
    assert_equal expected_data, res["data"]

    expected_log = [
      [:mget, ["5", "6"]],
      [:mget, ["2", "3"]],
    ]
    assert_equal expected_log, database_log

    # Run the same test, but using `.request` from object_from_id
    database_log.clear
    res2 = FiberSchema.execute(query_str, context: { use_request: true })
    assert_equal expected_data, res2["data"]
    assert_equal expected_log, database_log
  end

  it "works with sources that use keyword arguments in the initializer" do
    query_str = <<-GRAPHQL
    {
      keyIngredient(id: 1) {
        __typename
        name
      }
    }
    GRAPHQL

    res = FiberSchema.execute(query_str)
    expected_data = {
      "keyIngredient" => {
        "__typename" => "Grain",
        "name" => "Wheat",
      }
    }
    assert_equal expected_data, res["data"]
  end

>>>>>>> 47ef0ec3
  class UsageAnalyzer < GraphQL::Analysis::AST::Analyzer
    def initialize(query)
      @query = query
      @fields = Set.new
    end

    def on_enter_field(node, parent, visitor)
      args = @query.arguments_for(node, visitor.field_definition)
      # This bug has been around for a while,
      # see https://github.com/rmosolgo/graphql-ruby/issues/3321
      if args.is_a?(GraphQL::Execution::Lazy)
        args = args.value
      end
      @fields << [node.name, args.keys]
    end

    def result
      @fields
    end
  end

  def database_log
    FiberSchema::Database.log
  end

  before do
    database_log.clear
  end

  module DataloaderAssertions
    def self.included(child_class)
      child_class.class_eval do
        it "Works with request(...)" do
          res = schema.execute <<-GRAPHQL
          {
            commonIngredients(recipe1Id: 5, recipe2Id: 6) {
              name
            }
          }
          GRAPHQL

          expected_data = {
            "data" => {
              "commonIngredients" => [
                { "name" => "Corn" },
                { "name" => "Butter" },
              ]
            }
          }
          assert_equal expected_data, res
          assert_equal [[:mget, ["5", "6"]], [:mget, ["2", "3"]]], database_log
        end

        it "batch-loads" do
          res = schema.execute <<-GRAPHQL
          {
            i1: ingredient(id: 1) { id name }
            i2: ingredient(id: 2) { name }
            r1: recipe(id: 5) {
              ingredients { name }
            }
            ri1: recipeIngredient(recipeId: 6, ingredientNumber: 3) {
              name
            }
          }
          GRAPHQL

          expected_data = {
            "i1" => { "id" => "1", "name" => "Wheat" },
            "i2" => { "name" => "Corn" },
            "r1" => {
              "ingredients" => [
                { "name" => "Wheat" },
                { "name" => "Corn" },
                { "name" => "Butter" },
                { "name" => "Baking Soda" },
              ],
            },
            "ri1" => {
              "name" => "Cheese",
            },
          }
          assert_equal(expected_data, res["data"])

          expected_log = [
            [:mget, [
              "1", "2",           # The first 2 ingredients
              "5",                # The first recipe
              "6",                # recipeIngredient recipeId
            ]],
            [:mget, [
              "3", "4",           # The two unfetched ingredients the first recipe
              "7",                # recipeIngredient ingredient_id
            ]],
          ]
          assert_equal expected_log, database_log
        end

        it "caches and batch-loads across a multiplex" do
          context = {}
          result = schema.multiplex([
            { query: "{ i1: ingredient(id: 1) { name } i2: ingredient(id: 2) { name } }", },
            { query: "{ i2: ingredient(id: 2) { name } r1: recipe(id: 5) { ingredients { name } } }", },
            { query: "{ i1: ingredient(id: 1) { name } ri1: recipeIngredient(recipeId: 5, ingredientNumber: 2) { name } }", },
          ], context: context)

          expected_result = [
            {"data"=>{"i1"=>{"name"=>"Wheat"}, "i2"=>{"name"=>"Corn"}}},
            {"data"=>{"i2"=>{"name"=>"Corn"}, "r1"=>{"ingredients"=>[{"name"=>"Wheat"}, {"name"=>"Corn"}, {"name"=>"Butter"}, {"name"=>"Baking Soda"}]}}},
            {"data"=>{"i1"=>{"name"=>"Wheat"}, "ri1"=>{"name"=>"Corn"}}},
          ]
          assert_equal expected_result, result
          expected_log = [
            [:mget, ["1", "2", "5"]],
            [:mget, ["3", "4"]],
          ]
          assert_equal expected_log, database_log
        end

        it "works with calls within sources" do
          res = schema.execute <<-GRAPHQL
          {
            i1: nestedIngredient(id: 1) { name }
            i2: nestedIngredient(id: 2) { name }
          }
          GRAPHQL

          expected_data = { "i1" => { "name" => "Wheat" }, "i2" => { "name" => "Corn" } }
          assert_equal expected_data, res["data"]
          assert_equal [[:mget, ["1", "2"]]], database_log
        end

        it "works with batch parameters" do
          res = schema.execute <<-GRAPHQL
          {
            i1: ingredientByName(name: "Butter") { id }
            i2: ingredientByName(name: "Corn") { id }
            i3: ingredientByName(name: "Gummi Bears") { id }
          }
          GRAPHQL

          expected_data = {
            "i1" => { "id" => "3" },
            "i2" => { "id" => "2" },
            "i3" => nil,
          }
          assert_equal expected_data, res["data"]
          assert_equal [[:find_by, :name, ["Butter", "Corn", "Gummi Bears"]]], database_log
        end

        it "works with manual parallelism" do
          start = Time.now.to_f
          schema.execute <<-GRAPHQL
          {
            i1: slowRecipe(id: 5) { slowIngredients { name } }
            i2: slowRecipe(id: 6) { slowIngredients { name } }
          }
          GRAPHQL
          finish = Time.now.to_f

          # Each load slept for 0.5 second, so sequentially, this would have been 2s sequentially
          assert_in_delta 1, finish - start, 0.1, "Load threads are executed in parallel"
          expected_log = [
            # These were separated because of different recipe IDs:
            [:mget, ["5"]],
            [:mget, ["6"]],
            # These were cached separately because of different recipe IDs:
            [:mget, ["2", "3", "7"]],
            [:mget, ["1", "2", "3", "4"]],
          ]
          # Sort them because threads may have returned in slightly different order
          assert_equal expected_log.sort, database_log.sort
        end

        it "Works with multiple-field selections and __typename" do
          query_str = <<-GRAPHQL
          {
            ingredient(id: 1) {
              __typename
              name
            }
          }
          GRAPHQL

          res = schema.execute(query_str)
          expected_data = {
            "ingredient" => {
              "__typename" => "Grain",
              "name" => "Wheat",
            }
          }
          assert_equal expected_data, res["data"]
        end

        it "Works when the parent field didn't yield" do
          query_str = <<-GRAPHQL
          {
            recipes {
              ingredients {
                name
              }
            }
          }
          GRAPHQL

          res = schema.execute(query_str)
          expected_data = {
            "recipes" =>[
              { "ingredients" => [
                {"name"=>"Wheat"},
                {"name"=>"Corn"},
                {"name"=>"Butter"},
                {"name"=>"Baking Soda"}
              ]},
              { "ingredients" => [
                {"name"=>"Corn"},
                {"name"=>"Butter"},
                {"name"=>"Cheese"}
              ]},
            ]
          }
          assert_equal expected_data, res["data"]

          expected_log = [
            [:mget, ["5", "6"]],
            [:mget, ["1", "2", "3", "4", "7"]],
          ]
          assert_equal expected_log, database_log
        end

        it "loads arguments in batches, even with request" do
          query_str = <<-GRAPHQL
          {
            commonIngredientsWithLoad(recipe1Id: 5, recipe2Id: 6) {
              name
            }
          }
          GRAPHQL

          res = schema.execute(query_str)
          expected_data = {
            "commonIngredientsWithLoad" => [
              {"name"=>"Corn"},
              {"name"=>"Butter"},
            ]
          }
          assert_equal expected_data, res["data"]

          expected_log = [
            [:mget, ["5", "6"]],
            [:mget, ["2", "3"]],
          ]
          assert_equal expected_log, database_log

          # Run the same test, but using `.request` from object_from_id
          database_log.clear
          res2 = schema.execute(query_str, context: { use_request: true })
          assert_equal expected_data, res2["data"]
          assert_equal expected_log, database_log
        end

        it "works with sources that use keyword arguments in the initializer" do
          query_str = <<-GRAPHQL
          {
            keyIngredient(id: 1) {
              __typename
              name
            }
          }
          GRAPHQL

          res = schema.execute(query_str)
          expected_data = {
            "keyIngredient" => {
              "__typename" => "Grain",
              "name" => "Wheat",
            }
          }
          assert_equal expected_data, res["data"]
        end

        it "Works with analyzing arguments with `loads:`, even with .request" do
          query_str = <<-GRAPHQL
          {
            commonIngredientsWithLoad(recipe1Id: 5, recipe2Id: 6) {
              name
            }
          }
          GRAPHQL
          query = GraphQL::Query.new(schema, query_str)
          results = GraphQL::Analysis::AST.analyze_query(query, [UsageAnalyzer])
          expected_results = [
            ["commonIngredientsWithLoad", [:recipe_1, :recipe_2]],
            ["name", []],
          ]
          assert_equal expected_results, results.first.to_a

          query2 = GraphQL::Query.new(schema, query_str, context: { use_request: true })
          result2 = GraphQL::Analysis::AST.analyze_query(query2, [UsageAnalyzer])
          assert_equal expected_results, result2.first.to_a
        end

        it "Works with input objects, load and request" do
          query_str = <<-GRAPHQL
          {
            commonIngredientsFromInputObject(input: { recipe1Id: 5, recipe2Id: 6 }) {
              name
            }
          }
          GRAPHQL
          res = schema.execute(query_str)
          expected_data = {
            "commonIngredientsFromInputObject" => [
              {"name"=>"Corn"},
              {"name"=>"Butter"},
            ]
          }
          assert_equal expected_data, res["data"]

          expected_log = [
            [:mget, ["5", "6"]],
            [:mget, ["2", "3"]],
          ]
          assert_equal expected_log, database_log


          # Run the same test, but using `.request` from object_from_id
          database_log.clear
          res2 = schema.execute(query_str, context: { use_request: true })
          assert_equal expected_data, res2["data"]
          assert_equal expected_log, database_log
        end

        it "Works with input objects using variables, load and request" do
          query_str = <<-GRAPHQL
          query($input: CommonIngredientsInput!) {
            commonIngredientsFromInputObject(input: $input) {
              name
            }
          }
          GRAPHQL
          res = schema.execute(query_str, variables: { input: { recipe1Id: 5, recipe2Id: 6 }})
          expected_data = {
            "commonIngredientsFromInputObject" => [
              {"name"=>"Corn"},
              {"name"=>"Butter"},
            ]
          }
          assert_equal expected_data, res["data"]

          expected_log = [
            [:mget, ["5", "6"]],
            [:mget, ["2", "3"]],
          ]
          assert_equal expected_log, database_log


          # Run the same test, but using `.request` from object_from_id
          database_log.clear
          res2 = schema.execute(query_str, context: { use_request: true }, variables: { input: { recipe1Id: 5, recipe2Id: 6 }})
          assert_equal expected_data, res2["data"]
          assert_equal expected_log, database_log
        end


        it "supports general usage" do
          a = b = c = nil

          res = GraphQL::Dataloader.with_dataloading { |dataloader|
            dataloader.append_job {
              a = dataloader.with(FiberSchema::DataObject).load("1")
            }

            dataloader.append_job {
              b = dataloader.with(FiberSchema::DataObject).load("1")
            }

            dataloader.append_job {
              r1 = dataloader.with(FiberSchema::DataObject).request("2")
              r2 = dataloader.with(FiberSchema::DataObject).request("3")
              c = [
                r1.load,
                r2.load
              ]
            }

            :finished
          }

          assert_equal :finished, res
          assert_equal [[:mget, ["1", "2", "3"]]], database_log
          assert_equal "Wheat", a[:name]
          assert_equal "Wheat", b[:name]
          assert_equal ["Corn", "Butter"], c.map { |d| d[:name] }
        end

        it "uses .batch_key_for in source classes" do
          query_str = <<-GRAPHQL
          {
            i1: ingredientWithCustomBatchKey(id: 1, batchKey: "abc") { name }
            i2: ingredientWithCustomBatchKey(id: 2, batchKey: "def") { name }
            i3: ingredientWithCustomBatchKey(id: 3, batchKey: "ghi") { name }
          }
          GRAPHQL

          res = schema.execute(query_str)
          expected_data = { "i1" => { "name" => "Wheat" }, "i2" => { "name" => "Corn" }, "i3" => { "name" => "Butter" } }
          assert_equal expected_data, res["data"]
          expected_log = [
            # Each batch key is given to the source class:
            [:batch_key_for, "abc"],
            [:batch_key_for, "def"],
            [:batch_key_for, "ghi"],
            # But since they return the same value,
            # all keys are fetched in the same call:
            [:mget, ["1", "2", "3"]]
          ]
          assert_equal expected_log, database_log
        end
      end
    end
  end

  let(:schema) { FiberSchema }
  include DataloaderAssertions

  if Fiber.respond_to?(:scheduler)
    describe "nonblocking: true" do
      let(:schema) { Class.new(FiberSchema) do
        use GraphQL::Dataloader, nonblocking: true
      end }

      before do
        Fiber.set_scheduler(::DummyScheduler.new)
      end

      after do
        Fiber.set_scheduler(nil)
      end

      include DataloaderAssertions
    end
  end

  describe "example from #3314" do
    module Example
      class FooType < GraphQL::Schema::Object
        field :id, ID, null: false
      end

      class FooSource < GraphQL::Dataloader::Source
        def fetch(ids)
          ids.map { |id| OpenStruct.new(id: id) }
        end
      end

      class QueryType < GraphQL::Schema::Object
        field :foo, Example::FooType, null: true do
          argument :foo_id, GraphQL::Types::ID, required: false, loads: Example::FooType
          argument :use_load, GraphQL::Types::Boolean, required: false, default_value: false
        end

        def foo(use_load: false, foo: nil)
          if use_load
            dataloader.with(Example::FooSource).load("load")
          else
            dataloader.with(Example::FooSource).request("request")
          end
        end
      end

      class Schema < GraphQL::Schema
        query Example::QueryType
        use GraphQL::Dataloader

        def self.object_from_id(id, ctx)
          ctx.dataloader.with(Example::FooSource).request(id)
        end
      end
    end

    it "loads properly" do
      result = Example::Schema.execute(<<-GRAPHQL)
      {
        foo(useLoad: false, fooId: "Other") {
          __typename
          id
        }
        fooWithLoad: foo(useLoad: true, fooId: "Other") {
          __typename
          id
        }
      }
      GRAPHQL
      # This should not have a Lazy in it
      expected_result = {
        "data" => {
          "foo" => { "id" => "request", "__typename" => "Foo" },
          "fooWithLoad" => { "id" => "load", "__typename" => "Foo" },
        }
      }

      assert_equal expected_result, result.to_h
    end
  end

  class FiberErrorSchema < GraphQL::Schema
    class ErrorObject < GraphQL::Dataloader::Source
      def fetch(_)
        raise ArgumentError, "Nope"
      end
    end

    class Query < GraphQL::Schema::Object
      field :load, String, null: false
      field :load_all, String, null: false
      field :request, String, null: false
      field :request_all, String, null: false

      def load
        dataloader.with(ErrorObject).load(123)
      end

      def load_all
        dataloader.with(ErrorObject).load_all([123])
      end

      def request
        req = dataloader.with(ErrorObject).request(123)
        req.load
      end

      def request_all
        req = dataloader.with(ErrorObject).request_all([123])
        req.load
      end
    end

    use GraphQL::Dataloader
    query(Query)

    rescue_from(StandardError) do |err, obj, args, ctx, field|
      ctx[:errors] << "#{err.message} (#{field.owner.name}.#{field.graphql_name}, #{obj.inspect}, #{args.inspect})"
      nil
    end
  end

  it "Works with error handlers" do
    context = { errors: [] }

    res = FiberErrorSchema.execute("{ load loadAll request requestAll }", context: context)

    expected_errors = [
      "Nope (FiberErrorSchema::Query.load, nil, {})",
      "Nope (FiberErrorSchema::Query.loadAll, nil, {})",
      "Nope (FiberErrorSchema::Query.request, nil, {})",
      "Nope (FiberErrorSchema::Query.requestAll, nil, {})",
    ]

    assert_equal(nil, res["data"])
    assert_equal(expected_errors, context[:errors].sort)
  end

  it "has proper context[:current_field]" do
    res = FiberSchema.execute("mutation { mutation1(argument1: \"abc\") { __typename } mutation2(argument2: \"def\") { __typename } }")
    assert_equal({"mutation1"=>nil, "mutation2"=>nil}, res["data"])
    expected_errors = [
      "FieldTestError @ [\"mutation2\"], Mutation.mutation2 / Mutation.mutation2",
      "FieldTestError @ [\"mutation1\"], Mutation.mutation1 / Mutation.mutation1",
    ]
    assert_equal expected_errors, res.context[:errors]
  end

  it "passes along throws" do
    value = catch(:hello) do
      dataloader = GraphQL::Dataloader.new
      dataloader.append_job do
        throw(:hello, :world)
      end
      dataloader.run
    end

    assert :world, value
  end

  it "uses context[:dataloader] when given" do
    res = Class.new(GraphQL::Schema) do
      query_type = Class.new(GraphQL::Schema::Object) do
        graphql_name "Query"
      end
      query(query_type)
    end.execute("{ __typename }")
    assert_instance_of GraphQL::Dataloader::NullDataloader, res.context.dataloader
    res = FiberSchema.execute("{ __typename }")
    assert_instance_of GraphQL::Dataloader, res.context.dataloader
    refute res.context.dataloader.nonblocking?
    res = FiberSchema.execute("{ __typename }", context: { dataloader: :blah } )
    assert_equal :blah, res.context.dataloader

    if Fiber.respond_to?(:scheduler)
      Fiber.set_scheduler(::DummyScheduler.new)
      res = FiberSchema.execute("{ __typename }", context: { dataloader: GraphQL::Dataloader.new(nonblocking: true) })
      assert res.context.dataloader.nonblocking?

      res = FiberSchema.multiplex([{ query: "{ __typename }" }], context: { dataloader: GraphQL::Dataloader.new(nonblocking: true) })
      assert res[0].context.dataloader.nonblocking?
      Fiber.set_scheduler(nil)
    end
  end

  describe "#run_isolated" do
    module RunIsolated
      class CountSource < GraphQL::Dataloader::Source
        def fetch(ids)
          @count ||= 0
          @count += ids.size
          ids.map { |_id| @count }
        end
      end
    end

    it "uses its own queue" do
      dl = GraphQL::Dataloader.new
      result = {}
      dl.append_job { result[:a] = 1 }
      dl.append_job { result[:b] = 2 }
      dl.append_job { result[:c] = 3 }

      dl.run_isolated { result[:d] = 4 }

      assert_equal({ d: 4 }, result)

      dl.run_isolated {
        _r1 = dl.with(RunIsolated::CountSource).request(1)
        _r2 = dl.with(RunIsolated::CountSource).request(2)
        r3 = dl.with(RunIsolated::CountSource).request(3)
        # This is going to `Fiber.yield`
        result[:e] = r3.load
      }

      assert_equal({ d: 4, e: 3 }, result)
      dl.run
      assert_equal({ a: 1, b: 2, c: 3, d: 4, e: 3 }, result)
    end

    it "shares a cache" do
      dl = GraphQL::Dataloader.new
      result = {}
      dl.run_isolated {
        _r1 = dl.with(RunIsolated::CountSource).request(1)
        _r2 = dl.with(RunIsolated::CountSource).request(2)
        r3 = dl.with(RunIsolated::CountSource).request(3)
        # Run all three of the above requests:
        result[:a] = r3.load
      }

      dl.append_job {
        # This should return cached from above
        result[:b] = dl.with(RunIsolated::CountSource).load(1)
      }
      dl.append_job {
        # This one is run by itself
        result[:c] = dl.with(RunIsolated::CountSource).load(4)
      }

      assert_equal({ a: 3 }, result)
      dl.run
      assert_equal({ a: 3, b: 3, c: 4 }, result)
    end
  end

  describe "thread local variables" do
    module ThreadVariable
      class Type < GraphQL::Schema::Object
        field :key, String, null: false
        field :value, String, null: false
      end

      class Source < GraphQL::Dataloader::Source
        def fetch(keys)
          keys.map { |key| OpenStruct.new(key: key, value: Thread.current[key.to_sym]) }
        end
      end

      class QueryType < GraphQL::Schema::Object
        field :thread_var, ThreadVariable::Type, null: true do
          argument :key, GraphQL::Types::String, required: true
        end

        def thread_var(key:)
          dataloader.with(ThreadVariable::Source).load(key)
        end
      end

      class Schema < GraphQL::Schema
        query ThreadVariable::QueryType
        use GraphQL::Dataloader
      end
    end

    it "sets the parent thread locals in the execution fiber" do
      Thread.current[:test_thread_var] = 'foobarbaz'

      result = ThreadVariable::Schema.execute(<<-GRAPHQL)
      {
        threadVar(key: "test_thread_var") {
          key
          value
        }
      }
      GRAPHQL

      expected_result = {
        "data" => {
          "threadVar" => { "key" => "test_thread_var", "value" => "foobarbaz" }
        }
      }

      assert_equal expected_result, result.to_h
    end
  end
end<|MERGE_RESOLUTION|>--- conflicted
+++ resolved
@@ -307,266 +307,6 @@
     end
   end
 
-<<<<<<< HEAD
-=======
-  def database_log
-    FiberSchema::Database.log
-  end
-
-  before do
-    database_log.clear
-  end
-
-  it "Works with request(...)" do
-    res = FiberSchema.execute <<-GRAPHQL
-    {
-      commonIngredients(recipe1Id: 5, recipe2Id: 6) {
-        name
-      }
-    }
-    GRAPHQL
-
-    expected_data = {
-      "data" => {
-        "commonIngredients" => [
-          { "name" => "Corn" },
-          { "name" => "Butter" },
-        ]
-      }
-    }
-    assert_equal expected_data, res
-    assert_equal [[:mget, ["5", "6"]], [:mget, ["2", "3"]]], database_log
-  end
-
-  it "batch-loads" do
-    res = FiberSchema.execute <<-GRAPHQL
-    {
-      i1: ingredient(id: 1) { id name }
-      i2: ingredient(id: 2) { name }
-      r1: recipe(id: 5) {
-        ingredients { name }
-      }
-      ri1: recipeIngredient(recipe: { id: 6, ingredientNumber: 3 }) {
-        name
-      }
-    }
-    GRAPHQL
-
-    expected_data = {
-      "i1" => { "id" => "1", "name" => "Wheat" },
-      "i2" => { "name" => "Corn" },
-      "r1" => {
-        "ingredients" => [
-          { "name" => "Wheat" },
-          { "name" => "Corn" },
-          { "name" => "Butter" },
-          { "name" => "Baking Soda" },
-        ],
-      },
-      "ri1" => {
-        "name" => "Cheese",
-      },
-    }
-    assert_equal(expected_data, res["data"])
-
-    expected_log = [
-      [:mget, [
-        "1", "2",           # The first 2 ingredients
-        "5",                # The first recipe
-        "6",                # recipeIngredient recipeId
-      ]],
-      [:mget, [
-        "3", "4",           # The two unfetched ingredients the first recipe
-        "7",                # recipeIngredient ingredient_id
-      ]],
-    ]
-    assert_equal expected_log, database_log
-  end
-
-  it "caches and batch-loads across a multiplex" do
-    context = {}
-    result = FiberSchema.multiplex([
-      { query: "{ i1: ingredient(id: 1) { name } i2: ingredient(id: 2) { name } }", },
-      { query: "{ i2: ingredient(id: 2) { name } r1: recipe(id: 5) { ingredients { name } } }", },
-      { query: "{ i1: ingredient(id: 1) { name } ri1: recipeIngredient(recipe: { id: 5, ingredientNumber: 2 }) { name } }", },
-    ], context: context)
-
-    expected_result = [
-      {"data"=>{"i1"=>{"name"=>"Wheat"}, "i2"=>{"name"=>"Corn"}}},
-      {"data"=>{"i2"=>{"name"=>"Corn"}, "r1"=>{"ingredients"=>[{"name"=>"Wheat"}, {"name"=>"Corn"}, {"name"=>"Butter"}, {"name"=>"Baking Soda"}]}}},
-      {"data"=>{"i1"=>{"name"=>"Wheat"}, "ri1"=>{"name"=>"Corn"}}},
-    ]
-    assert_equal expected_result, result
-    expected_log = [
-      [:mget, ["1", "2", "5"]],
-      [:mget, ["3", "4"]],
-    ]
-    assert_equal expected_log, database_log
-  end
-
-  it "works with calls within sources" do
-    res = FiberSchema.execute <<-GRAPHQL
-    {
-      i1: nestedIngredient(id: 1) { name }
-      i2: nestedIngredient(id: 2) { name }
-    }
-    GRAPHQL
-
-    expected_data = { "i1" => { "name" => "Wheat" }, "i2" => { "name" => "Corn" } }
-    assert_equal expected_data, res["data"]
-    assert_equal [[:mget, ["1", "2"]]], database_log
-  end
-
-  it "works with batch parameters" do
-    res = FiberSchema.execute <<-GRAPHQL
-    {
-      i1: ingredientByName(name: "Butter") { id }
-      i2: ingredientByName(name: "Corn") { id }
-      i3: ingredientByName(name: "Gummi Bears") { id }
-    }
-    GRAPHQL
-
-    expected_data = {
-      "i1" => { "id" => "3" },
-      "i2" => { "id" => "2" },
-      "i3" => nil,
-    }
-    assert_equal expected_data, res["data"]
-    assert_equal [[:find_by, :name, ["Butter", "Corn", "Gummi Bears"]]], database_log
-  end
-
-  it "works with manual parallelism" do
-    start = Time.now.to_f
-    FiberSchema.execute <<-GRAPHQL
-    {
-      i1: slowRecipe(id: 5) { slowIngredients { name } }
-      i2: slowRecipe(id: 6) { slowIngredients { name } }
-    }
-    GRAPHQL
-    finish = Time.now.to_f
-
-    # Each load slept for 0.5 second, so sequentially, this would have been 2s sequentially
-    assert_in_delta 1, finish - start, 0.1, "Load threads are executed in parallel"
-    expected_log = [
-      # These were separated because of different recipe IDs:
-      [:mget, ["5"]],
-      [:mget, ["6"]],
-      # These were cached separately because of different recipe IDs:
-      [:mget, ["2", "3", "7"]],
-      [:mget, ["1", "2", "3", "4"]],
-    ]
-    # Sort them because threads may have returned in slightly different order
-    assert_equal expected_log.sort, database_log.sort
-  end
-
-  it "Works with multiple-field selections and __typename" do
-    query_str = <<-GRAPHQL
-    {
-      ingredient(id: 1) {
-        __typename
-        name
-      }
-    }
-    GRAPHQL
-
-    res = FiberSchema.execute(query_str)
-    expected_data = {
-      "ingredient" => {
-        "__typename" => "Grain",
-        "name" => "Wheat",
-      }
-    }
-    assert_equal expected_data, res["data"]
-  end
-
-  it "Works when the parent field didn't yield" do
-    query_str = <<-GRAPHQL
-    {
-      recipes {
-        ingredients {
-          name
-        }
-      }
-    }
-    GRAPHQL
-
-    res = FiberSchema.execute(query_str)
-    expected_data = {
-      "recipes" =>[
-        { "ingredients" => [
-          {"name"=>"Wheat"},
-          {"name"=>"Corn"},
-          {"name"=>"Butter"},
-          {"name"=>"Baking Soda"}
-        ]},
-        { "ingredients" => [
-          {"name"=>"Corn"},
-          {"name"=>"Butter"},
-          {"name"=>"Cheese"}
-        ]},
-      ]
-    }
-    assert_equal expected_data, res["data"]
-
-    expected_log = [
-      [:mget, ["5", "6"]],
-      [:mget, ["1", "2", "3", "4", "7"]],
-    ]
-    assert_equal expected_log, database_log
-  end
-
-  it "loads arguments in batches, even with request" do
-    query_str = <<-GRAPHQL
-    {
-      commonIngredientsWithLoad(recipe1Id: 5, recipe2Id: 6) {
-        name
-      }
-    }
-    GRAPHQL
-
-    res = FiberSchema.execute(query_str)
-    expected_data = {
-      "commonIngredientsWithLoad" => [
-        {"name"=>"Corn"},
-        {"name"=>"Butter"},
-      ]
-    }
-    assert_equal expected_data, res["data"]
-
-    expected_log = [
-      [:mget, ["5", "6"]],
-      [:mget, ["2", "3"]],
-    ]
-    assert_equal expected_log, database_log
-
-    # Run the same test, but using `.request` from object_from_id
-    database_log.clear
-    res2 = FiberSchema.execute(query_str, context: { use_request: true })
-    assert_equal expected_data, res2["data"]
-    assert_equal expected_log, database_log
-  end
-
-  it "works with sources that use keyword arguments in the initializer" do
-    query_str = <<-GRAPHQL
-    {
-      keyIngredient(id: 1) {
-        __typename
-        name
-      }
-    }
-    GRAPHQL
-
-    res = FiberSchema.execute(query_str)
-    expected_data = {
-      "keyIngredient" => {
-        "__typename" => "Grain",
-        "name" => "Wheat",
-      }
-    }
-    assert_equal expected_data, res["data"]
-  end
-
->>>>>>> 47ef0ec3
   class UsageAnalyzer < GraphQL::Analysis::AST::Analyzer
     def initialize(query)
       @query = query
@@ -628,7 +368,7 @@
             r1: recipe(id: 5) {
               ingredients { name }
             }
-            ri1: recipeIngredient(recipeId: 6, ingredientNumber: 3) {
+            ri1: recipeIngredient(recipe: { id: 6, ingredientNumber: 3 }) {
               name
             }
           }
@@ -670,7 +410,7 @@
           result = schema.multiplex([
             { query: "{ i1: ingredient(id: 1) { name } i2: ingredient(id: 2) { name } }", },
             { query: "{ i2: ingredient(id: 2) { name } r1: recipe(id: 5) { ingredients { name } } }", },
-            { query: "{ i1: ingredient(id: 1) { name } ri1: recipeIngredient(recipeId: 5, ingredientNumber: 2) { name } }", },
+            { query: "{ i1: ingredient(id: 1) { name } ri1: recipeIngredient(recipe: { id: 5, ingredientNumber: 2 }) { name } }", },
           ], context: context)
 
           expected_result = [
