--- conflicted
+++ resolved
@@ -1028,63 +1028,6 @@
       assert_equal expected_result, result.to_h
     end
   end
-<<<<<<< HEAD
-=======
-
-  it "supports general usage" do
-    a = b = c = nil
-
-    res = GraphQL::Dataloader.with_dataloading { |dataloader|
-      dataloader.append_job {
-        a = dataloader.with(FiberSchema::DataObject).load("1")
-      }
-
-      dataloader.append_job {
-        b = dataloader.with(FiberSchema::DataObject).load("1")
-      }
-
-      dataloader.append_job {
-        r1 = dataloader.with(FiberSchema::DataObject).request("2")
-        r2 = dataloader.with(FiberSchema::DataObject).request("3")
-        c = [
-          r1.load,
-          r2.load
-        ]
-      }
-
-      :finished
-    }
-
-    assert_equal :finished, res
-    assert_equal [[:mget, ["1", "2", "3"]]], database_log
-    assert_equal "Wheat", a[:name]
-    assert_equal "Wheat", b[:name]
-    assert_equal ["Corn", "Butter"], c.map { |d| d[:name] }
-  end
-
-  it "uses .batch_key_for in source classes" do
-    query_str = <<-GRAPHQL
-    {
-      i1: ingredientWithCustomBatchKey(id: 1, batchKey: "abc") { name }
-      i2: ingredientWithCustomBatchKey(id: 2, batchKey: "def") { name }
-      i3: ingredientWithCustomBatchKey(id: 3, batchKey: "ghi") { name }
-    }
-    GRAPHQL
-
-    res = FiberSchema.execute(query_str)
-    expected_data = { "i1" => { "name" => "Wheat" }, "i2" => { "name" => "Corn" }, "i3" => { "name" => "Butter" } }
-    assert_equal expected_data, res["data"]
-    expected_log = [
-      # Each batch key is given to the source class:
-      [:batch_key_for, "abc"],
-      [:batch_key_for, "def"],
-      [:batch_key_for, "ghi"],
-      # But since they return the same value,
-      # all keys are fetched in the same call:
-      [:mget, ["1", "2", "3"]]
-    ]
-    assert_equal expected_log, database_log
-  end
 
   describe "dataloader calls from inside sources" do
     class NestedDataloaderCallsSchema < GraphQL::Schema
@@ -1129,5 +1072,4 @@
     assert_equal({ "data" => { "nested2" => "nested2" } }, NestedDataloaderCallsSchema.execute("{ nested2 }"))
     assert_equal({ "data" => { "nested" => "nested", "nested2" => "nested2" } }, NestedDataloaderCallsSchema.execute("{ nested nested2 }"))
   end
->>>>>>> 39814826
 end