# frozen_string_literal: true
require "spec_helper"

describe GraphQL::Schema::FieldExtension do
  module FilterTestSchema
    class DoubleFilter < GraphQL::Schema::FieldExtension
      def after_resolve(object:, value:, arguments:, context:, memo:)
        value * 2
      end
    end

    class MultiplyByOption < GraphQL::Schema::FieldExtension
      def after_resolve(object:, value:, arguments:, context:, memo:)
        value * options[:factor]
      end
    end

    class MultiplyByArgument < GraphQL::Schema::FieldExtension
      def apply
        field.argument(:factor, Integer, required: true)
      end

      def before_resolve(object:, arguments:, context:)
        factor = arguments.delete(:factor)
        yield(object, arguments, factor)
      end

      def after_resolve(object:, value:, arguments:, context:, memo:)
        value * memo
      end
    end

<<<<<<< HEAD
    class MultiplyByContext < GraphQL::Schema::FieldExtension
      def after_resolve(value:, context:, **_rest)
        if context[:multiply_by]
          value * context[:multiply_by]
        else
          value
        end
      end
    end

    class MultiplyByContextAndOption < GraphQL::Schema::FieldExtension
      def after_resolve(value:, context:, **_rest)
        if context[:multiply_by_context_and_option]
          value * context[:multiply_by_context_and_option] * options[:multiply_by]
        else
          value
        end
      end
    end

    class SuperField < GraphQL::Schema::Field
      extension MultiplyByContext
    end

    class BaseField < SuperField
      extension MultiplyByContextAndOption, multiply_by: 10
    end

=======
    class MultiplyByArgumentUsingResolve < GraphQL::Schema::FieldExtension
      def apply
        field.argument(:factor, Integer, required: true)
      end

      # `yield` returns the user-returned value
      # This method's return value is passed along
      def before_resolve(object:, arguments:, context:)
        factor = arguments.delete(:factor)
        yield(object, arguments) * factor
      end
    end

>>>>>>> 714502a4
    class BaseObject < GraphQL::Schema::Object
      field_class BaseField
    end

    class Query < BaseObject
      field :doubled, Integer, null: false, resolver_method: :pass_thru do
        extension(DoubleFilter)
        argument :input, Integer, required: true
      end

      def pass_thru(input:)
        input # return it as-is, it will be modified by extensions
      end

      field :tripled_by_option, Integer, null: false, resolver_method: :pass_thru do
        extension(MultiplyByOption, factor: 3)
        argument :input, Integer, required: true
      end

      field :multiply_input, Integer, null: false, resolver_method: :pass_thru, extensions: [MultiplyByArgument] do
        argument :input, Integer, required: true
      end

      field :multiply_input2, Integer, null: false, resolver_method: :pass_thru, extensions: [MultiplyByArgumentUsingResolve] do
        argument :input, Integer, required: true
      end
    end

    class Schema < GraphQL::Schema
      query(Query)
      if TESTING_INTERPRETER
        use GraphQL::Execution::Interpreter
      end
    end
  end

  def exec_query(query_str, **kwargs)
    FilterTestSchema::Schema.execute(query_str, **kwargs)
  end

  describe "reading" do
    it "has a reader method" do
      field = FilterTestSchema::Query.fields["multiplyInput"]
      assert_equal 3, field.extensions.size
      assert_instance_of FilterTestSchema::MultiplyByArgument, field.extensions[0]
      assert_instance_of FilterTestSchema::MultiplyByContextAndOption, field.extensions[1]
      assert_instance_of FilterTestSchema::MultiplyByContext, field.extensions[2]
    end
  end

  describe "class-level extensions" do
    it "applies them" do
      query_str = "{ doubled(input: 3) }"
      res = exec_query(query_str)
      assert_equal 6, res["data"]["doubled"], "It can bypass them"

      res2 = exec_query(query_str, context: { multiply_by: 2})
      assert_equal 12, res2["data"]["doubled"], "It can run one of them"

      res3 = exec_query(query_str, context: { multiply_by: 2, multiply_by_context_and_option: 3 })
      assert_equal 360, res3["data"]["doubled"], "It can run both of them"
    end
  end

  describe "modifying return values" do
    it "returns the modified value" do
      res = exec_query("{ doubled(input: 5) }")
      assert_equal 10, res["data"]["doubled"]
    end

    it "returns the modified value from `yield`" do
      res = exec_query("{ multiplyInput2(input: 5, factor: 5) }")
      assert_equal 25, res["data"]["multiplyInput2"]
    end

    it "has access to config options" do
      # The factor of three came from an option
      res = exec_query("{ tripledByOption(input: 4) }")
      assert_equal 12, res["data"]["tripledByOption"]
    end

    it "can hide arguments from resolve methods" do
      res = exec_query("{ multiplyInput(input: 3, factor: 5) }")
      assert_equal 15, res["data"]["multiplyInput"]
    end
  end
end<|MERGE_RESOLUTION|>--- conflicted
+++ resolved
@@ -30,7 +30,6 @@
       end
     end
 
-<<<<<<< HEAD
     class MultiplyByContext < GraphQL::Schema::FieldExtension
       def after_resolve(value:, context:, **_rest)
         if context[:multiply_by]
@@ -59,7 +58,6 @@
       extension MultiplyByContextAndOption, multiply_by: 10
     end
 
-=======
     class MultiplyByArgumentUsingResolve < GraphQL::Schema::FieldExtension
       def apply
         field.argument(:factor, Integer, required: true)
@@ -73,7 +71,6 @@
       end
     end
 
->>>>>>> 714502a4
     class BaseObject < GraphQL::Schema::Object
       field_class BaseField
     end
