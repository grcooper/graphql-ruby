--- conflicted
+++ resolved
@@ -145,15 +145,11 @@
       USERS[id]
     end
 
-<<<<<<< HEAD
-=======
     def self.unauthorized_field(err)
       path = err.context[:last_path]
       raise GraphQL::ExecutionError, "Can't subscribe to private user (#{path})"
     end
 
-
->>>>>>> bdf8f48a
     class InMemorySubscriptions < GraphQL::Subscriptions
       SUBSCRIPTION_REGISTRY = {}
 
