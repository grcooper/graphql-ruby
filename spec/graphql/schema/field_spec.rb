# frozen_string_literal: true
require "spec_helper"

describe GraphQL::Schema::Field do
  describe "graphql definition" do
    let(:object_class) { Jazz::Query }
    let(:field) { object_class.fields["inspectInput"] }

    it "uses the argument class" do
      arg_defn = field.graphql_definition.arguments.values.first
      assert_equal :ok, arg_defn.metadata[:custom]
    end

    it "attaches itself to its graphql_definition as type_class" do
      assert_equal field, field.graphql_definition.metadata[:type_class]
    end

    it "camelizes the field name, unless camelize: false" do
      assert_equal 'inspectInput', field.graphql_definition.name
      assert_equal 'inspectInput', field.name

      underscored_field = GraphQL::Schema::Field.from_options(:underscored_field, String, null: false, camelize: false, owner: nil) do
        argument :underscored_arg, String, required: true, camelize: false
      end

      assert_equal 'underscored_field', underscored_field.to_graphql.name
      arg_name, arg_defn = underscored_field.to_graphql.arguments.first
      assert_equal 'underscored_arg', arg_name
      assert_equal 'underscored_arg', arg_defn.name
    end

    it "exposes the method override" do
      object = Class.new(Jazz::BaseObject) do
        field :t, String, method: :tt, null: true
      end
      assert_equal :tt, object.fields["t"].method_sym
      assert_equal "tt", object.fields["t"].method_str
    end

    it "accepts a block for definition" do
      object = Class.new(Jazz::BaseObject) do
        graphql_name "JustAName"

        field :test, String, null: true do
          argument :test, String, required: true
          description "A Description."
        end
      end.to_graphql

      assert_equal "test", object.fields["test"].arguments["test"].name
      assert_equal "A Description.", object.fields["test"].description
    end

    it "accepts a block for defintion and yields the field if the block has an arity of one" do
      object = Class.new(Jazz::BaseObject) do
        graphql_name "JustAName"

        field :test, String, null: true do |field|
          field.argument :test, String, required: true
          field.description "A Description."
        end
      end.to_graphql

      assert_equal "test", object.fields["test"].arguments["test"].name
      assert_equal "A Description.", object.fields["test"].description
    end

    it "accepts anonymous classes as type" do
      type = Class.new(GraphQL::Schema::Object) do
        graphql_name 'MyType'
      end
      field = GraphQL::Schema::Field.from_options(:my_field, type, owner: nil, null: true)
      assert_equal type.to_graphql, field.to_graphql.type
    end

    describe "extras" do
      it "can get errors, which adds path" do
        query_str = <<-GRAPHQL
        query {
          find(id: "Musician/Herbie Hancock") {
            ... on Musician {
              addError
            }
          }
        }
        GRAPHQL

        res = Jazz::Schema.execute(query_str)
        err = res["errors"].first
        assert_equal "this has a path", err["message"]
        assert_equal ["find", "addError"], err["path"]
        assert_equal [{"line"=>4, "column"=>15}], err["locations"]
      end
    end

    it "is the #owner of its arguments" do
      field = Jazz::Query.fields["find"]
      argument = field.arguments["id"]
      assert_equal field, argument.owner
    end

    it "has a reference to the object that owns it with #owner" do
      assert_equal Jazz::Query, field.owner
    end

    describe "type" do
      it "tells the return type" do
        assert_equal "[String!]!", field.type.graphql_definition.to_s
      end

      it "returns the type class" do
        field = Jazz::Query.fields["nowPlaying"]
        assert_equal Jazz::PerformingAct, field.type.of_type
      end
    end

    describe "complexity" do
      it "accepts a keyword argument" do
        object = Class.new(Jazz::BaseObject) do
          graphql_name "complexityKeyword"

          field :complexityTest, String, null: true, complexity: 25
        end.to_graphql

        assert_equal 25, object.fields["complexityTest"].complexity
      end

      it "accepts a proc in the definition block" do
        object = Class.new(Jazz::BaseObject) do
          graphql_name "complexityKeyword"

          field :complexityTest, String, null: true do
            complexity ->(_ctx, _args, _child_complexity) { 52 }
          end
        end.to_graphql

        assert_equal 52, object.fields["complexityTest"].complexity.call(nil, nil, nil)
      end

      it "accepts an integer in the definition block" do
        object = Class.new(Jazz::BaseObject) do
          graphql_name "complexityKeyword"

          field :complexityTest, String, null: true do
            complexity 38
          end
        end.to_graphql

        assert_equal 38, object.fields["complexityTest"].complexity
      end

      it 'fails if the complexity is not numeric and not a proc' do
        err = assert_raises(RuntimeError) do
          Class.new(Jazz::BaseObject) do
            graphql_name "complexityKeyword"

            field :complexityTest, String, null: true do
              complexity 'One hundred and eighty'
            end
          end.to_graphql
        end

        assert_match /^Invalid complexity:/, err.message
      end

      it 'fails if the proc does not accept 3 parameters' do
        err = assert_raises(RuntimeError) do
          Class.new(Jazz::BaseObject) do
            graphql_name "complexityKeyword"

            field :complexityTest, String, null: true do
              complexity ->(one, two) { 52 }
            end
          end.to_graphql
        end

        assert_match /^A complexity proc should always accept 3 parameters/, err.message
      end
    end
  end

  describe "build type errors" do
    it "includes the full name" do
      thing = Class.new(GraphQL::Schema::Object) do
        graphql_name "Thing"
        # `Set` is a class but not a GraphQL type
        field :stuff, Set, null: false
      end

      err = assert_raises ArgumentError do
        thing.fields["stuff"].type
      end

      assert_includes err.message, "Thing.stuff"
      assert_includes err.message, "Unexpected class/module"
    end

    it "makes a suggestion when the type is false" do
      thing = Class.new(GraphQL::Schema::Object) do
        graphql_name "Thing"
        # False might come from an invalid `!`
        field :stuff, false, null: false
      end

      err = assert_raises ArgumentError do
        thing.fields["stuff"].type
      end

      assert_includes err.message, "Thing.stuff"
      assert_includes err.message, "Received `false` instead of a type, maybe a `!` should be replaced with `null: true` (for fields) or `required: true` (for arguments)"
    end

    it "makes a suggestion when the type is a GraphQL::Field" do
      err = assert_raises ArgumentError do
        Class.new(GraphQL::Schema::Object) do
          graphql_name "Thing"
          # Previously, field was a valid second argument
          field :stuff, GraphQL::Relay::Node.field, null: false
        end
      end

      assert_includes err.message, "use the `field:` keyword for this instead"
    end
  end

  describe "#scope" do
    it "is true for connections"
    it "defaults to false"
  end

  describe "mutation" do
    it "passes when not including extra arguments" do
      mutation_class = Class.new(GraphQL::Schema::Mutation) do
        graphql_name "Thing"
        field :stuff, String, null: false
      end

      obj = Class.new(GraphQL::Schema::Object) do
        field(:my_field, mutation: mutation_class, null: true)
      end
      assert_equal obj.fields["myField"].mutation, mutation_class
    end
  end

<<<<<<< HEAD
=======
  describe '#deprecation_reason' do
    it "reads and writes" do
      object_class = Class.new(GraphQL::Schema::Object) do
        graphql_name "Thing"
        field :stuff, String, null: false, deprecation_reason: "Broken"
      end
      field = object_class.fields["stuff"]
      assert_equal "Broken", field.deprecation_reason
      field.deprecation_reason += "!!"
      assert_equal "Broken!!", field.deprecation_reason
    end
  end
>>>>>>> cdd7b7b1
end<|MERGE_RESOLUTION|>--- conflicted
+++ resolved
@@ -242,8 +242,6 @@
     end
   end
 
-<<<<<<< HEAD
-=======
   describe '#deprecation_reason' do
     it "reads and writes" do
       object_class = Class.new(GraphQL::Schema::Object) do
@@ -256,5 +254,4 @@
       assert_equal "Broken!!", field.deprecation_reason
     end
   end
->>>>>>> cdd7b7b1
 end