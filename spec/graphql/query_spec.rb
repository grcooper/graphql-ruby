# frozen_string_literal: true
require "spec_helper"

describe GraphQL::Query do
  let(:query_string) { %|
    query getFlavor($cheeseId: Int!) {
      brie: cheese(id: 1)   { ...cheeseFields, taste: flavor },
      cheese(id: $cheeseId)  {
        __typename,
        id,
        ...cheeseFields,
        ... edibleFields,
        ... on Cheese { cheeseKind: flavor },
      }
      fromSource(source: COW) { id }
      fromSheep: fromSource(source: SHEEP) { id }
      firstSheep: searchDairy(product: [{source: SHEEP}]) {
        __typename,
        ... dairyFields,
        ... milkFields
      }
      favoriteEdible { __typename, fatContent }
    }
    fragment cheeseFields on Cheese { flavor }
    fragment edibleFields on Edible { fatContent }
    fragment milkFields on Milk { source }
    fragment dairyFields on AnimalProduct {
       ... on Cheese { flavor }
       ... on Milk   { source }
    }
  |}
  let(:operation_name) { nil }
  let(:query_variables) { {"cheeseId" => 2} }
  let(:schema) { Dummy::Schema }
  let(:document) { GraphQL.parse(query_string) }

  let(:query) { GraphQL::Query.new(
    schema,
    query_string,
    variables: query_variables,
    operation_name: operation_name
  )}
  let(:result) { query.result }

  it "applies the max validation errors config" do
    limited_schema = Class.new(schema) { validate_max_errors(2) }
    res = limited_schema.execute("{ a b c d }")
    assert_equal 2, res["errors"].size
    refute res.key?("data")
  end

  describe "when passed both a query string and a document" do
    it "returns an error to the client when query kwarg is used" do
      assert_raises ArgumentError do
        GraphQL::Query.new(
          schema,
          query: "{ fromSource(source: COW) { id } }",
          document: document
        )
      end
    end

    it "returns an error to the client" do
      assert_raises ArgumentError do
        GraphQL::Query.new(
          schema,
          "{ fromSource(source: COW) { id } }",
          document: document
        )
      end
    end
  end

  describe "when passed no query string or document" do
    it 'returns an error to the client' do
      res = GraphQL::Query.new(
        schema,
        variables: query_variables,
        operation_name: operation_name
      ).result
      assert_equal 1, res["errors"].length
      assert_equal "No query string was present", res["errors"][0]["message"]
    end

    it 'can be assigned later' do
      query = GraphQL::Query.new(
        schema,
        variables: query_variables,
        operation_name: operation_name
      )
      query.query_string = '{ __type(name: """Cheese""") { name } }'
      assert_equal "Cheese", query.result["data"] ["__type"]["name"]
    end
  end

  describe "when passed a query_string with an invalid type" do
    it "returns an error to the client" do
      assert_raises(ArgumentError) {
        GraphQL::Query.new(schema, {"default" => "{ fromSource(source: COW) { id } }"})
      }
    end
  end

  describe "when passed a query with an invalid type" do
    it "returns an error to the client" do
      assert_raises(ArgumentError) {
        GraphQL::Query.new(schema, query: {"default" => "{ fromSource(source: COW) { id } }"})
      }
    end
  end

  describe "#operation_name" do
    describe "when provided" do
      let(:query_string) { <<-GRAPHQL
        query q1 { cheese(id: 1) { flavor } }
        query q2 { cheese(id: 2) { flavor } }
      GRAPHQL
      }
      let(:operation_name) { "q2" }

      it "returns the provided name" do
        assert_equal "q2", query.operation_name
      end
    end

    describe "when inferred" do
      let(:query_string) { <<-GRAPHQL
        query q3 { cheese(id: 3) { flavor } }
      GRAPHQL
      }

      it "returns nil" do
        assert_nil query.operation_name
      end
    end

    describe "#selected_operation_name" do
      describe "when an operation isprovided" do
        let(:query_string) { <<-GRAPHQL
          query q1 { cheese(id: 1) { flavor } }
          query q2 { cheese(id: 2) { flavor } }
        GRAPHQL
        }
        let(:operation_name) { "q2" }

        it "returns the provided name" do
          assert_equal "q2", query.selected_operation_name
        end
      end

      describe "when operation is inferred" do
        let(:query_string) { <<-GRAPHQL
          query q3 { cheese(id: 3) { flavor } }
        GRAPHQL
        }

        it "returns the inferred operation name" do
          assert_equal "q3", query.selected_operation_name
        end
      end

      describe "when there are no operations" do
        let(:query_string) { <<-GRAPHQL
          # Only Comments
          # In this Query
        GRAPHQL
        }

        it "returns the inferred operation name" do
          assert_nil query.selected_operation_name
        end
      end
    end

    describe "assigning operation_name=" do
      let(:query_string) { <<-GRAPHQL
          query q3 { manchego: cheese(id: 3) { flavor } }
          query q2 { gouda: cheese(id: 2) { flavor } }
        GRAPHQL
      }

      it "runs the assigned name" do
        query = GraphQL::Query.new(Dummy::Schema, query_string, operation_name: "q3")
        query.operation_name = "q2"
        res = query.result
        assert_equal "Gouda", res["data"]["gouda"]["flavor"]
      end
    end
  end

  describe "when passed a document instance" do
    let(:query) { GraphQL::Query.new(
      schema,
      document: document,
      variables: query_variables,
      operation_name: operation_name
    )}

    it "runs the query using the already parsed document" do
      expected = {"data"=> {
        "brie" =>   { "flavor" => "Brie", "taste" => "Brie" },
        "cheese" => {
          "__typename" => "Cheese",
          "id" => 2,
          "flavor" => "Gouda",
          "fatContent" => 0.3,
          "cheeseKind" => "Gouda",
        },
        "fromSource" => [{ "id" => 1 }, {"id" => 2}],
        "fromSheep"=>[{"id"=>3}],
        "firstSheep" => { "__typename" => "Cheese", "flavor" => "Manchego" },
        "favoriteEdible"=>{"__typename"=>"Milk", "fatContent"=>0.04},
    }}
    assert_equal(expected, result)
    end
  end

  describe '#result' do
    it "returns fields on objects" do
      expected = {"data"=> {
          "brie" =>   { "flavor" => "Brie", "taste" => "Brie" },
          "cheese" => {
            "__typename" => "Cheese",
            "id" => 2,
            "flavor" => "Gouda",
            "fatContent" => 0.3,
            "cheeseKind" => "Gouda",
          },
          "fromSource" => [{ "id" => 1 }, {"id" => 2}],
          "fromSheep"=>[{"id"=>3}],
          "firstSheep" => { "__typename" => "Cheese", "flavor" => "Manchego" },
          "favoriteEdible"=>{"__typename"=>"Milk", "fatContent"=>0.04},
      }}
      assert_equal(expected, result)
    end

    describe "when it hits null objects" do
      let(:query_string) {%|
        {
          maybeNull {
            cheese {
              flavor,
              similarCheese(source: [SHEEP]) { flavor }
            }
          }
        }
      |}

      it "skips null objects" do
        expected = {"data"=> {
          "maybeNull" => { "cheese" => nil }
        }}
        assert_equal(expected, result)
      end
    end

    describe "after_query hooks" do
      module Instrumenter
        ERROR_LOG = []
        def self.before_query(q); end;
        def self.after_query(q); ERROR_LOG << q.result["errors"]; end;
      end

      let(:schema) {
        Class.new(Dummy::Schema) {
          instrument(:query, Instrumenter)
        }
      }

      it "can access #result" do
        Instrumenter::ERROR_LOG.clear
        result
        assert_equal [nil], Instrumenter::ERROR_LOG
      end

      it "can access result from an unhandled error" do
        Instrumenter::ERROR_LOG.clear
        query = GraphQL::Query.new(schema, "{ error }")
        assert_raises RuntimeError do
          query.result
        end
        assert_equal [nil], Instrumenter::ERROR_LOG
      end

      it "can access result from an handled error" do
        Instrumenter::ERROR_LOG.clear
        query = GraphQL::Query.new(schema, "{ executionError }")
        query.result
        expected_err = {
          "message" => "There was an execution error",
          "locations" => [{"line"=>1, "column"=>3}],
          "path" => ["executionError"]
        }
        assert_equal [[expected_err]], Instrumenter::ERROR_LOG
      end

      it "can access static validation errors" do
        Instrumenter::ERROR_LOG.clear
        query = GraphQL::Query.new(schema, "{ noField }")
        query.result
        expected_err = {
          "message" => "Field 'noField' doesn't exist on type 'Query'",
          "locations" => [{"line"=>1, "column"=>3}],
          "path" => ["query", "noField"],
          "extensions" => {"code"=>"undefinedField", "typeName"=>"Query", "fieldName"=>"noField"},
        }
        assert_equal [[expected_err]], Instrumenter::ERROR_LOG
      end
    end

    describe "when an error propagated through execution" do
      module ExtensionsInstrumenter
        LOG = []
        def self.before_query(q); end;

        def self.after_query(q)
          q.result["extensions"] = { "a" => 1 }
          LOG << :ok
        end
      end

      let(:schema) {
        Class.new(Dummy::Schema) {
          instrument(:query, ExtensionsInstrumenter)
        }
      }

      it "can add to extensions" do
        ExtensionsInstrumenter::LOG.clear
        assert_raises(RuntimeError) do
          schema.execute "{ error }"
        end
        assert_equal [:ok], ExtensionsInstrumenter::LOG
      end
    end
  end

  describe '#executed?' do
    it "returns false if the query hasn't been executed" do
      refute query.executed?
    end

    it "returns true if the query has been executed" do
      query.result
      assert query.executed?
    end
  end

  it "uses root_value as the object for the root type" do
    result = GraphQL::Query.new(schema, '{ root }', root_value: "I am root").result
    assert_equal 'I am root', result.fetch('data').fetch('root')
  end

  it "exposes fragments" do
    assert_equal(GraphQL::Language::Nodes::FragmentDefinition, query.fragments["cheeseFields"].class)
  end

  it "exposes the original string" do
    assert_equal(query_string, query.query_string)
  end

  describe "merging fragments with different keys" do
    let(:query_string) { %|
      query getCheeseFieldsThroughDairy {
        ... cheeseFrag3
        dairy {
          ...flavorFragment
          ...fatContentFragment
        }
      }
      fragment flavorFragment on Dairy {
        cheese {
          flavor
        }
        milks {
          id
        }
      }
      fragment fatContentFragment on Dairy {
        cheese {
          fatContent
        }
        milks {
          fatContent
        }
      }

      fragment cheeseFrag1 on Query {
        cheese(id: 1) {
          id
        }
      }
      fragment cheeseFrag2 on Query {
        cheese(id: 1) {
          flavor
        }
      }
      fragment cheeseFrag3 on Query {
        ... cheeseFrag2
        ... cheeseFrag1
      }
    |}

    it "should include keys from each fragment" do
      expected = {"data" => {
        "dairy" => {
          "cheese" => {
            "flavor" => "Brie",
            "fatContent" => 0.19
          },
          "milks" => [
            {
              "id" => "1",
              "fatContent" => 0.04,
            }
          ],
        },
        "cheese" => {
          "id" => 1,
          "flavor" => "Brie"
        },
      }}
      assert_equal(expected, result)
    end
  end

  describe "field argument default values" do
    let(:query_string) {%|
      query getCheeses(
        $search: [DairyProductInput]
        $searchWithDefault: [DairyProductInput] = [{source: COW}]
      ){
        noVariable: searchDairy(product: $search) {
          ... cheeseFields
        }
        noArgument: searchDairy {
          ... cheeseFields
        }
        variableDefault: searchDairy(product: $searchWithDefault) {
          ... cheeseFields
        }
        convertedDefault: fromSource {
          ... cheeseFields
        }
      }
      fragment cheeseFields on Cheese { flavor }
    |}

    it "has a default value" do
      default_value = schema.query.fields["searchDairy"].arguments["product"].default_value
      default_source = default_value[0][:source]
      assert_equal("SHEEP", default_source)
    end

    describe "when a variable is used, but not provided" do
      it "uses the default_value" do
        assert_equal("Manchego", result["data"]["noVariable"]["flavor"])
      end
    end

    describe "when the argument isn't passed at all" do
      it "uses the default value" do
        assert_equal("Manchego", result["data"]["noArgument"]["flavor"])
      end
    end

    describe "when the variable has a default" do
      it "uses the variable default" do
        assert_equal("Brie", result["data"]["variableDefault"]["flavor"])
      end
    end

    describe "when the variable has a default needing conversion" do
      it "uses the converted variable default" do
        assert_equal([{"flavor" => "Brie"}, {"flavor" => "Gouda"}], result["data"]["convertedDefault"])
      end
    end
  end

  describe "query variables" do
    let(:query_string) {%|
      query getCheese($cheeseId: Int!){
        cheese(id: $cheeseId) { flavor }
      }
    |}

    describe "when they can't be coerced" do
      let(:query_variables) { {"cheeseId" => "2"} }

      it "raises an error" do
        expected = {
          "errors" => [
            {
              "message" => "Variable $cheeseId of type Int! was provided invalid value",
              "locations"=>[{ "line" => 2, "column" => 23 }],
              "extensions" => {
                "value" => "2",
                "problems" => [{ "path" => [], "explanation" => 'Could not coerce value "2" to Int' }]
              }
            }
          ]
        }
        assert_equal(expected, result)
      end
    end

    describe "when they aren't provided" do
      let(:query_variables) { {} }

      it "raises an error" do
        expected = {
          "errors" => [
            {
              "message" => "Variable $cheeseId of type Int! was provided invalid value",
              "locations" => [{"line" => 2, "column" => 23}],
              "extensions" => {
                "value" => nil,
                "problems" => [{ "path" => [], "explanation" => "Expected value to not be null" }]
              }
            }
          ]
        }
        assert_equal(expected, result)
      end
    end

    describe "when they are non-null and provided a null value" do
      let(:query_variables) { { "cheeseId" => nil } }

      it "raises an error" do
        expected = {
          "errors" => [
            {
              "message" => "Variable $cheeseId of type Int! was provided invalid value",
              "locations" => [{"line" => 2, "column" => 23}],
              "extensions" => {
                "value" => nil,
                "problems" => [{ "path" => [], "explanation" => "Expected value to not be null" }]
              }
            }
          ]
        }
        assert_equal(expected, result)
      end
    end

    describe "when they're a string" do
      let(:query_variables) { '{ "var" : 1 }' }
      it "raises an error" do
        assert_raises(ArgumentError) { result }
      end
    end

    describe "default values" do
      let(:query_string) {%|
        query getCheese($cheeseId: Int = 3){
          cheese(id: $cheeseId) { id, flavor }
        }
      |}

      describe "when no value is provided" do
        let(:query_variables) { {} }

        it "uses the default" do
          assert(3, result["data"]["cheese"]["id"])
          assert("Manchego", result["data"]["cheese"]["flavor"])
        end
      end

      describe "when a value is provided" do
        it "uses the provided variable" do
          assert(2, result["data"]["cheese"]["id"])
          assert("Gouda", result["data"]["cheese"]["flavor"])
        end
      end

      describe "when complex values" do
        let(:query_variables) { {"search" => [{"source" => "COW"}]} }
        let(:query_string) {%|
          query getCheeses($search: [DairyProductInput]!){
            cow: searchDairy(product: $search) {
              ... on Cheese {
                flavor
              }
            }
          }
        |}

        it "coerces recursively" do
          assert_equal("Brie", result["data"]["cow"]["flavor"])
        end
      end
    end
  end

  describe "max_depth" do
    let(:query_string) {
      <<-GRAPHQL
      {
        cheese(id: 1) {
          similarCheese(source: SHEEP) {
            similarCheese(source: SHEEP) {
              similarCheese(source: SHEEP) {
                similarCheese(source: SHEEP) {
                  id
                }
              }
            }
          }
        }
      }
      GRAPHQL
    }

    it "defaults to the schema's max_depth" do
      # Constrained by schema's setting of 5
      assert_equal 1, result["errors"].length
    end

    describe "overriding max_depth" do
      let(:query) {
        GraphQL::Query.new(
          schema,
          query_string,
          variables: query_variables,
          operation_name: operation_name,
          max_depth: 12
        )
      }

      it "overrides the schema's max_depth" do
        assert result["data"].key?("cheese")
        assert_nil result["errors"]
      end
    end
  end

  describe "#provided_variables" do
    it "returns the originally-provided object" do
      assert_equal({"cheeseId" => 2}, query.provided_variables)
    end
  end

  describe "parse errors" do
    let(:invalid_query_string) {
      <<-GRAPHQL
        {
          getStuff
          nonsense
          This is broken 1
        }
      GRAPHQL
    }
    it "adds an entry to the errors key" do
      res = schema.execute(" { ")
      assert_equal 1, res["errors"].length
      if USING_C_PARSER
        expected_err = "syntax error, unexpected end of file at [1, 2]"
        expected_locations = [{"line" => 1, "column" => 2}]
      else
        expected_err = "Unexpected end of document"
        expected_locations = []
      end
      assert_equal expected_err, res["errors"][0]["message"]
      assert_equal expected_locations, res["errors"][0]["locations"]

      res = schema.execute(invalid_query_string)
      assert_equal 1, res["errors"].length
      expected_error = if USING_C_PARSER
        "syntax error, unexpected INT (\"1\") at [4, 26]"
      else
        %|Parse error on "1" (INT) at [4, 26]|
      end
      assert_equal expected_error, res["errors"][0]["message"]
      assert_equal({"line" => 4, "column" => 26}, res["errors"][0]["locations"][0])
    end

    it "can be configured to raise" do
      raise_schema = Class.new(schema) do
        def self.parse_error(err, ctx)
          raise err
        end
      end

      assert_raises(GraphQL::ParseError) {
        raise_schema.execute(invalid_query_string)
      }
    end
  end

  describe "#mutation?" do
    let(:query_string) { <<-GRAPHQL
    query Q { __typename }
    mutation M { pushValue(value: 1) }
    GRAPHQL
    }

    it "returns true if the selected operation is a mutation" do
      query_query = GraphQL::Query.new(schema, query_string, operation_name: "Q")
      assert_equal false, query_query.mutation?
      assert_equal true, query_query.query?

      mutation_query = GraphQL::Query.new(schema, query_string, operation_name: "M")
      assert_equal true, mutation_query.mutation?
      assert_equal false, mutation_query.query?
    end
  end

  describe "validate: false" do
    it "doesn't validate the query" do
      invalid_query_string = "{ nonExistantField }"
      # Can assign attribute
      query = GraphQL::Query.new(schema, invalid_query_string)
      query.validate = false
      assert_equal true, query.valid?
      assert_equal 0, query.static_errors.length

      # Can pass keyword argument
      query = GraphQL::Query.new(schema, invalid_query_string, validate: false)
      assert_equal true, query.valid?
      assert_equal 0, query.static_errors.length

      # Can pass `true`
      query = GraphQL::Query.new(schema, invalid_query_string, validate: true)
      assert_equal false, query.valid?
      assert_equal 1, query.static_errors.length

      # Can assign attribute after calling methods that use the AST
      query = GraphQL::Query.new(schema, invalid_query_string)
      assert query.fingerprint
      query.validate = false
      assert_equal true, query.valid?
      assert_equal 0, query.static_errors.length
    end

    it "can't be reassigned after validating" do
      query = GraphQL::Query.new(schema, "{ nonExistingField }")
      assert query.fingerprint
      query.validate = false
      assert_equal true, query.valid?
      assert_equal 0, query.static_errors.length
      err = assert_raises ArgumentError do
        query.validate = true
      end

      err2 = assert_raises ArgumentError do
        query.validate = false
      end
      expected_message = "Can't reassign Query#validate= after validation has run, remove this assignment."
      assert_equal expected_message, err.message
      assert_equal expected_message, err2.message
    end
  end

  describe "validating with optional arguments and variables: nil" do
    it "works" do
      query_str = <<-GRAPHQL
      query($expiresAfter: Time) {
        searchDairy(expiresAfter: $expiresAfter) {
          __typename
        }
      }
      GRAPHQL
      query = GraphQL::Query.new(schema, query_str, variables: nil)
      assert query.valid?
    end
  end

  describe 'NullValue type arguments' do
    let(:schema_definition) {
      <<-GRAPHQL
        type Query {
          foo(id: [ID]): Int
        }
      GRAPHQL
    }
    let(:expected_args) { [] }
    let(:default_resolver) do
      {
        'Query' => { 'foo' => ->(_obj, args, _ctx) { expected_args.push(args); 1 } },
      }
    end
    let(:schema) { GraphQL::Schema.from_definition(schema_definition, default_resolve: default_resolver) }

    it 'sets argument to nil when null is passed' do
      query = <<-GRAPHQL
        {
          foo(id: null)
        }
      GRAPHQL

      schema.execute(query)

      assert(expected_args.first.key?(:id))
      assert_nil(expected_args.first[:id])
    end

    it 'sets argument to nil when nil is passed via variable' do
      query = <<-GRAPHQL
        query baz($id: [ID]) {
          foo(id: $id)
        }
      GRAPHQL

      schema.execute(query, variables: { 'id' => nil })
      assert(expected_args.first.key?(:id))
      assert_equal(nil, expected_args.first[:id])
    end

    it 'sets argument to [nil] when [null] is passed' do
      query = <<-GRAPHQL
        {
          foo(id: [null])
        }
      GRAPHQL

      schema.execute(query)

      assert(expected_args.first.key?(:id))
      assert_equal([nil], expected_args.first[:id])
    end

    it 'sets argument to [nil] when [nil] is passed via variable' do
      query = <<-GRAPHQL
        query baz($id: [ID]) {
          foo(id: $id)
        }
      GRAPHQL

      schema.execute(query, variables: { 'id' => [nil] })

      assert(expected_args.first.key?(:id))
      assert_equal([nil], expected_args.first[:id])
    end
  end

  it "Accepts a passed-in warden" do
<<<<<<< HEAD
    schema = Class.new(Jazz::Schema) do
      def self.visible?(_m, _ctx)
        false
      end
    end
    warden = GraphQL::Schema::Warden.new(schema: schema, context: nil)
=======
    schema_class = Class.new(Jazz::Schema) do
      def self.visible?(member, ctx)
        false
      end
    end

    warden = GraphQL::Schema::Warden.new(schema: schema_class, context: nil)
>>>>>>> 71bc8745
    res = Jazz::Schema.execute("{ __typename } ", warden: warden)
    assert_equal ["Schema is not configured for queries"], res["errors"].map { |e| e["message"] }
  end

  describe "arguments_for" do
    it "returns symbol-keyed, underscored hashes, regardless of literal or variable values" do
      query_str = "
      query($product: [DairyProductInput!]!) {
        f1: searchDairy(product: [{source: SHEEP}]) {
          __typename
        }
        f2: searchDairy(product: $product) {
          __typename
        }
      }
      "

      query = GraphQL::Query.new(Dummy::Schema, query_str, variables: { "product" => [{"source" => "SHEEP"}]})
      field_defn = Dummy::Schema.get_field("Query", "searchDairy")
      node_1 = query.document.definitions.first.selections.first
      node_2 = query.document.definitions.first.selections.last

      argument_contexts = {
        "literals" => node_1,
        "variables" => node_2,
      }

      argument_contexts.each do |context_name, ast_node|
        detailed_args = query.arguments_for(ast_node, field_defn)
        assert_instance_of GraphQL::Execution::Interpreter::Arguments, detailed_args
        args = detailed_args.keyword_arguments
        assert_instance_of Hash, args, "it makes a hash for #{context_name}"
        assert_equal [:product], args.keys, "it has a single symbol key for #{context_name}"
        product_value = args[:product]
        assert_instance_of Array, product_value
        product_value_item = product_value[0]
        assert_instance_of Dummy::DairyProductInput, product_value_item, "it initializes an input object for #{context_name}"
        assert_equal "SHEEP", product_value_item[:source], "it adds the input value for #{context_name}"

        # Default values are merged in
        expected_h = {
          source: "SHEEP",
          origin_dairy: "Sugar Hollow Dairy",
          fat_content: 0.3,
          organic: false,
          order_by: { direction: "ASC"}
        }
        assert_equal expected_h, product_value_item.to_h, "it makes a hash with defaults for #{context_name}"
      end
    end

    it "returns argument metadata" do
      query_str = <<-GRAPHQL
      query($fatContent: Float, $organic: Boolean = false) {
        searchDairy(product: [{source: SHEEP, fatContent: $fatContent, organic: $organic}]) {
          __typename
        }
      }
      GRAPHQL

      query = GraphQL::Query.new(Dummy::Schema, query_str, variables: { "product" => [{"source" => "SHEEP"}]})
      field_defn = Dummy::Schema.get_field("Query", "searchDairy")
      node_1 = query.document.definitions.first
        .selections.first
        .arguments.first
        .value.first

      input_obj_defn = field_defn.arguments["product"].type.unwrap
      detailed_args = query.arguments_for(node_1, input_obj_defn)

      # Literal value
      source_arg_value = detailed_args.argument_values[:source]
      assert_equal false, source_arg_value.default_used?
      assert_equal "SHEEP", detailed_args[:source]
      assert_equal "SHEEP", detailed_args.fetch(:source)
      assert_equal "SHEEP", source_arg_value.value
      assert_equal "source", source_arg_value.definition.graphql_name

      # Unused optional variable, uses default
      fat_content_arg_value = detailed_args.argument_values[:fat_content]
      assert_equal true, fat_content_arg_value.default_used?
      assert_equal 0.3, detailed_args[:fat_content]
      assert_equal 0.3, fat_content_arg_value.value
      assert_equal "fatContent", fat_content_arg_value.definition.graphql_name

      # Variable value
      organic_arg_value = detailed_args.argument_values[:organic]
      assert_equal false, organic_arg_value.default_used?
      assert_equal false, detailed_args[:organic]
      assert_equal false, organic_arg_value.value
      assert_equal "organic", organic_arg_value.definition.graphql_name

      # Absent value, uses default
      order_by_argument_value = detailed_args.argument_values[:order_by]
      assert_equal true, order_by_argument_value.default_used?
      assert_equal({direction: "ASC"}, detailed_args[:order_by].to_h)
      assert_equal({direction: "ASC"}, order_by_argument_value.value.to_h)
      assert_equal "order_by", order_by_argument_value.definition.graphql_name

      assert_equal [source_arg_value, fat_content_arg_value, organic_arg_value, order_by_argument_value, detailed_args.argument_values[:origin_dairy]].to_set,
                   detailed_args.each_value.to_set
    end

    it "provides access to nested input objects" do
      query_str = <<-GRAPHQL
      query($fatContent: Float, $organic: Boolean = false, $products: [DairyProductInput!]!) {
        searchDairy(product: $products) {
          __typename
        }
      }
      GRAPHQL

      query = GraphQL::Query.new(Dummy::Schema, query_str, variables: { "products" => [{"source" => "SHEEP"}]})
      field_defn = Dummy::Schema.get_field("Query", "searchDairy")
      node = query.document.definitions.first
        .selections.first

      args = query.arguments_for(node, field_defn)
      product_args = args.argument_values[:product].value
      first_product_args = product_args.first.arguments

      source_arg_value = first_product_args.argument_values[:source]
      assert_equal false, source_arg_value.default_used?
      assert_equal "SHEEP", source_arg_value.value
      assert_equal "source", source_arg_value.definition.graphql_name

      order_by_argument_value = first_product_args.argument_values[:order_by]
      assert_equal true, order_by_argument_value.default_used?
      assert_equal({direction: "ASC"}, order_by_argument_value.value.to_h)
      assert_equal "order_by", order_by_argument_value.definition.graphql_name
    end
  end

  describe "when provided input object field names are not unique" do
    let(:variables) { {} }
    let(:result) { Dummy::Schema.execute(query_string, variables: variables) }

    describe "the query is invalid" do
      let(:query_string) {%|
        query getCheeses{
          searchDairy(product: [{ source: COW, source: COW }]) {
            __typename
          }
        }
      |}

      it "returns errors" do
        refute_nil(result["errors"])
      end
    end
  end

  describe "using GraphQL.default_parser" do
    module DummyParser
      DOC = GraphQL::Language::Parser.parse("{ __typename }")
      def self.parse(query_str, trace: nil, filename: nil)
        DOC
      end
    end

    before do
      @previous_parser = GraphQL.default_parser
      GraphQL.default_parser = DummyParser
    end

    after do
      GraphQL.default_parser = @previous_parser
    end

    it "uses it for queries" do
      res = Dummy::Schema.execute("blah blah blah")
      assert_equal "Query", res["data"]["__typename"]
    end
  end

  describe "context[:trace]" do
    class QueryTraceSchema < GraphQL::Schema
      class Query < GraphQL::Schema::Object
        field :int, Integer
        def int; 1; end
      end

      class Trace < GraphQL::Tracing::Trace
        def execute_multiplex(multiplex:)
          @execute_multiplex_count ||= 0
          @execute_multiplex_count += 1
          super
        end

        def execute_query(query:)
          @execute_query_count ||= 0
          @execute_query_count += 1
          super
        end

        def execute_field(**rest)
          @execute_field_count ||= 0
          @execute_field_count += 1
          super
        end

        attr_reader :execute_multiplex_count, :execute_query_count, :execute_field_count
      end

      query(Query)
    end

    it "uses it instead of making a new trace" do
      query_str = "{ int __typename }"
      trace_instance = QueryTraceSchema::Trace.new
      res = QueryTraceSchema.execute(query_str, context: { trace: trace_instance })

      assert_equal 1, res["data"]["int"]

      assert_equal 1, trace_instance.execute_multiplex_count
      assert_equal 1, trace_instance.execute_query_count
      assert_equal 2, trace_instance.execute_field_count
    end
  end
end<|MERGE_RESOLUTION|>--- conflicted
+++ resolved
@@ -835,14 +835,6 @@
   end
 
   it "Accepts a passed-in warden" do
-<<<<<<< HEAD
-    schema = Class.new(Jazz::Schema) do
-      def self.visible?(_m, _ctx)
-        false
-      end
-    end
-    warden = GraphQL::Schema::Warden.new(schema: schema, context: nil)
-=======
     schema_class = Class.new(Jazz::Schema) do
       def self.visible?(member, ctx)
         false
@@ -850,7 +842,6 @@
     end
 
     warden = GraphQL::Schema::Warden.new(schema: schema_class, context: nil)
->>>>>>> 71bc8745
     res = Jazz::Schema.execute("{ __typename } ", warden: warden)
     assert_equal ["Schema is not configured for queries"], res["errors"].map { |e| e["message"] }
   end
