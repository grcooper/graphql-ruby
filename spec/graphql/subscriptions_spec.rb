--- conflicted
+++ resolved
@@ -186,8 +186,7 @@
 
   Resolvers = {
     "Subscription" => {
-<<<<<<< HEAD
-      "payload" => ->(o,a,c) { o },
+      "payload" => ->(o,a,c) { nil },
       "myEvent" => ->(o,a,c) {
         if c.query.subscription_update?
           o
@@ -195,16 +194,8 @@
           c.skip
         end
       },
-      "event" => ->(o,a,c) { o },
-      "failedEvent" => ->(o,a,c) {
-        raise GraphQL::ExecutionError.new("unauthorized")
-      },
-=======
-      "payload" => ->(o,a,c) { nil },
-      "myEvent" => ->(o,a,c) { nil },
       "event" => ->(o,a,c) { nil },
       "failedEvent" => ->(o,a,c) { raise GraphQL::ExecutionError.new("unauthorized") },
->>>>>>> b0117d82
     },
   }
   Schema = GraphQL::Schema.from_definition(SchemaDefinition, default_resolve: Resolvers, using: {InMemoryBackend::Subscriptions => { extra: 123 }}, interpreter: TESTING_INTERPRETER)
