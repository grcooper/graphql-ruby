--- conflicted
+++ resolved
@@ -4,11 +4,7 @@
 
 gem 'ruby-prof', :platform => :ruby
 gem 'sqlite3', :platform => :ruby
-<<<<<<< HEAD
 gem 'pg', :platform => :ruby
-=======
 gem 'pry'
 gem 'pry-stack_explorer', :platform => :ruby
->>>>>>> e4d44399
-
 gem 'activerecord-jdbcsqlite3-adapter', :platform => :jruby