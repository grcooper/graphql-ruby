--- conflicted
+++ resolved
@@ -18,25 +18,6 @@
 
 matrix:
   include:
-  - env:
-      - DISPLAY=':99.0'
-    rvm: 2.4.3
-    addons:
-      apt:
-        sources:
-          - google-chrome
-        packages:
-          - google-chrome-stable
-    before_install:
-      - export CHROMEDRIVER_VERSION=`curl -s http://chromedriver.storage.googleapis.com/LATEST_RELEASE`
-      - curl -L -O "http://chromedriver.storage.googleapis.com/${CHROMEDRIVER_VERSION}/chromedriver_linux64.zip"
-      - unzip chromedriver_linux64.zip && chmod +x chromedriver && sudo mv chromedriver /usr/local/bin
-    before_script:
-      - sh -e /etc/init.d/xvfb start
-    gemfile: spec/dummy/Gemfile
-    script:
-      - cd spec/dummy && bundle exec rails test:system
-<<<<<<< HEAD
   - env:
       - DISPLAY=':99.0'
       - TESTING_INTERPRETER=yes
@@ -60,10 +41,7 @@
       - TESTING_INTERPRETER=yes
     rvm: 2.4.3
     gemfile: gemfiles/rails_5.2.gemfile
-  - rvm: 2.2.8
-=======
   - rvm: 2.3.8
->>>>>>> 48327f28
     gemfile: gemfiles/rails_3.2.gemfile
   - rvm: 2.3.8
     gemfile: gemfiles/rails_4.1.gemfile
