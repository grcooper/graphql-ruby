# frozen_string_literal: true

require "strscan"

module GraphQL
  module Language
    class Lexer
      IDENTIFIER =    /[_A-Za-z][_0-9A-Za-z]*/
      NEWLINE =       /[\c\r\n]/
      BLANK   =       /[, \t]+/
      COMMENT =       /#[^\n\r]*/
      INT =           /[-]?(?:[0]|[1-9][0-9]*)/
      FLOAT_DECIMAL = /[.][0-9]+/
      FLOAT_EXP =     /[eE][+-]?[0-9]+/
      FLOAT =         /#{INT}(#{FLOAT_DECIMAL}#{FLOAT_EXP}|#{FLOAT_DECIMAL}|#{FLOAT_EXP})/

      module Literals
        ON =            /on\b/
        FRAGMENT =      /fragment\b/
        TRUE =          /true\b/
        FALSE =         /false\b/
        NULL =          /null\b/
        QUERY =         /query\b/
        MUTATION =      /mutation\b/
        SUBSCRIPTION =  /subscription\b/
        SCHEMA =        /schema\b/
        SCALAR =        /scalar\b/
        TYPE =          /type\b/
        EXTEND =        /extend\b/
        IMPLEMENTS =    /implements\b/
        INTERFACE =     /interface\b/
        UNION =         /union\b/
        ENUM =          /enum\b/
        INPUT =         /input\b/
        DIRECTIVE =     /directive\b/
        REPEATABLE =    /repeatable\b/
        LCURLY =        '{'
        RCURLY =        '}'
        LPAREN =        '('
        RPAREN =        ')'
        LBRACKET =      '['
        RBRACKET =      ']'
        COLON =         ':'
        VAR_SIGN =      '$'
        DIR_SIGN =      '@'
        ELLIPSIS =      '...'
        EQUALS =        '='
        BANG =          '!'
        PIPE =          '|'
        AMP =           '&'
      end

      include Literals

      QUOTE =         '"'
      UNICODE_DIGIT = /[0-9A-Za-z]/
      FOUR_DIGIT_UNICODE = /#{UNICODE_DIGIT}{4}/
      N_DIGIT_UNICODE = %r{#{LCURLY}#{UNICODE_DIGIT}{4,}#{RCURLY}}x
      UNICODE_ESCAPE = %r{\\u(?:#{FOUR_DIGIT_UNICODE}|#{N_DIGIT_UNICODE})}
        # # https://graphql.github.io/graphql-spec/June2018/#sec-String-Value
      STRING_ESCAPE = %r{[\\][\\/bfnrt]}
      BLOCK_QUOTE =   '"""'
      ESCAPED_QUOTE = /\\"/;
      STRING_CHAR = /#{ESCAPED_QUOTE}|[^"\\]|#{UNICODE_ESCAPE}|#{STRING_ESCAPE}/

      LIT_NAME_LUT = Literals.constants.each_with_object({}) { |n, o|
        key = Literals.const_get(n)
        key = key.is_a?(Regexp) ? key.source.gsub(/(\\b|\\)/, '') : key
        o[key] = n
      }

      LIT = Regexp.union(Literals.constants.map { |n| Literals.const_get(n) })

      QUOTED_STRING = %r{#{QUOTE} (?:#{STRING_CHAR})* #{QUOTE}}x
      BLOCK_STRING = %r{
        #{BLOCK_QUOTE}
        (?: [^"\\]               |  # Any characters that aren't a quote or slash
           (?<!") ["]{1,2} (?!") |  # Any quotes that don't have quotes next to them
           \\"{0,3}(?!")         |  # A slash followed by <= 3 quotes that aren't followed by a quote
           \\                    |  # A slash
           "{1,2}(?!")              # 1 or 2 " followed by something that isn't a quote
        )*
        (?:"")?
        #{BLOCK_QUOTE}
      }xm

      # # catch-all for anything else. must be at the bottom for precedence.
      UNKNOWN_CHAR =         /./

      def initialize(value)
        @line = 1
        @col = 1
        @previous_token = nil

        @scan = scanner value
      end

      class BadEncoding < Lexer # :nodoc:
        def scanner(value)
          [emit(:BAD_UNICODE_ESCAPE, 0, 0, value)]
        end

        def next_token
          @scan.pop
        end
      end

      def self.tokenize(string)
        value = string.dup.force_encoding(Encoding::UTF_8)

        scanner = if value.valid_encoding?
          new value
        else
          BadEncoding.new value
        end

<<<<<<< HEAD
        toks = []

        while tok = scanner.next_token
          toks << tok
=======
        scan = StringScanner.new value

        while !scan.eos?
          pos = scan.pos

          case
          when str = scan.scan(FLOAT)         then emit(:FLOAT, pos, scan.pos, meta, str)
          when str = scan.scan(INT)           then emit(:INT, pos, scan.pos, meta, str)
          when str = scan.scan(LIT)           then emit(LIT_NAME_LUT[str], pos, scan.pos, meta, -str)
          when str = scan.scan(IDENTIFIER)    then emit(:IDENTIFIER, pos, scan.pos, meta, str)
          when str = scan.scan(BLOCK_STRING)  then emit_block(pos, scan.pos, meta, str.gsub(/\A#{BLOCK_QUOTE}|#{BLOCK_QUOTE}\z/, ''))
          when str = scan.scan(QUOTED_STRING) then emit_string(pos, scan.pos, meta, str.gsub(/^"|"$/, ''))
          when str = scan.scan(COMMENT)       then record_comment(pos, scan.pos, meta, str)
          when str = scan.scan(NEWLINE)
            meta[:line] += 1
            meta[:col] = 1
          when scan.scan(BLANK)
            meta[:col] += scan.pos - pos
          when str = scan.scan(UNKNOWN_CHAR) then emit(:UNKNOWN_CHAR, pos, scan.pos, meta, str)
          else
            # This should never happen since `UNKNOWN_CHAR` ensures we make progress
            raise "Unknown string?"
          end
>>>>>>> 1111601b
        end

        toks
      end

      def next_token
        return if @scan.eos?

        pos = @scan.pos

        case
        when str = @scan.scan(FLOAT)         then emit(:FLOAT, pos, @scan.pos, str)
        when str = @scan.scan(INT)           then emit(:INT, pos, @scan.pos, str)
        when str = @scan.scan(LIT)           then emit(LIT_NAME_LUT[str], pos, @scan.pos, -str)
        when str = @scan.scan(IDENTIFIER)    then emit(:IDENTIFIER, pos, @scan.pos, str)
        when str = @scan.scan(BLOCK_STRING)  then emit_block(pos, @scan.pos, str.gsub(/^#{BLOCK_QUOTE}|#{BLOCK_QUOTE}$/, ''))
        when str = @scan.scan(QUOTED_STRING) then emit_string(pos, @scan.pos, str.gsub(/^"|"$/, ''))
        when str = @scan.scan(COMMENT)       then record_comment(pos, @scan.pos, str)
        when str = @scan.scan(NEWLINE)
          @line += 1
          @col = 1
          next_token
        when @scan.scan(BLANK)
          @col += @scan.pos - pos
          next_token
        when str = @scan.scan(UNKNOWN_CHAR) then emit(:UNKNOWN_CHAR, pos, @scan.pos, str)
        else
          # This should never happen since `UNKNOWN_CHAR` ensures we make progress
          raise "Unknown string?"
        end
      end

      def emit(token_name, ts, te, token_value)
        token = [
          token_name,
          @line,
          @col,
          token_value,
          @previous_token,
        ]
        @previous_token = token
        # Bump the column counter for the next token
        @col += te - ts
        token
      end

      # Replace any escaped unicode or whitespace with the _actual_ characters
      # To avoid allocating more strings, this modifies the string passed into it
      def self.replace_escaped_characters_in_place(raw_string)
        raw_string.gsub!(ESCAPES, ESCAPES_REPLACE)
        raw_string.gsub!(UTF_8) do |_matched_str|
          codepoint_1 = ($1 || $2).to_i(16)
          codepoint_2 = $3

          if codepoint_2
            codepoint_2 = codepoint_2.to_i(16)
            if (codepoint_1 >= 0xD800 && codepoint_1 <= 0xDBFF) && # leading surrogate
                (codepoint_2 >= 0xDC00 && codepoint_2 <= 0xDFFF) # trailing surrogate
              # A surrogate pair
              combined = ((codepoint_1 - 0xD800) * 0x400) + (codepoint_2 - 0xDC00) + 0x10000
              [combined].pack('U'.freeze)
            else
              # Two separate code points
              [codepoint_1].pack('U'.freeze) + [codepoint_2].pack('U'.freeze)
            end
          else
            [codepoint_1].pack('U'.freeze)
          end
        end
        nil
      end

      def record_comment(ts, te, str)
        token = [
          :COMMENT,
          @line,
          @col,
          str,
          @previous_token,
        ]

        @previous_token = token

        @col += te - ts
        next_token
      end

      ESCAPES = /\\["\\\/bfnrt]/
      ESCAPES_REPLACE = {
        '\\"' => '"',
        "\\\\" => "\\",
        "\\/" => '/',
        "\\b" => "\b",
        "\\f" => "\f",
        "\\n" => "\n",
        "\\r" => "\r",
        "\\t" => "\t",
      }
      UTF_8 = /\\u(?:([\dAa-f]{4})|\{([\da-f]{4,})\})(?:\\u([\dAa-f]{4}))?/i
      VALID_STRING = /\A(?:[^\\]|#{ESCAPES}|#{UTF_8})*\z/o

      def emit_block(ts, te, value)
        line_incr = value.count("\n")
        value = GraphQL::Language::BlockString.trim_whitespace(value)
        tok = emit_string(ts, te, value)
        @line += line_incr
        tok
      end

      def emit_string(ts, te, value)
        if !value.valid_encoding? || !value.match?(VALID_STRING)
          emit(:BAD_UNICODE_ESCAPE, ts, te, value)
        else
          self.class.replace_escaped_characters_in_place(value)

          if !value.valid_encoding?
            emit(:BAD_UNICODE_ESCAPE, ts, te, value)
          else
            emit(:STRING, ts, te, value)
          end
        end
      end

      private

      def scanner(value)
        StringScanner.new value
      end

    end
  end
end<|MERGE_RESOLUTION|>--- conflicted
+++ resolved
@@ -114,36 +114,10 @@
           BadEncoding.new value
         end
 
-<<<<<<< HEAD
         toks = []
 
         while tok = scanner.next_token
           toks << tok
-=======
-        scan = StringScanner.new value
-
-        while !scan.eos?
-          pos = scan.pos
-
-          case
-          when str = scan.scan(FLOAT)         then emit(:FLOAT, pos, scan.pos, meta, str)
-          when str = scan.scan(INT)           then emit(:INT, pos, scan.pos, meta, str)
-          when str = scan.scan(LIT)           then emit(LIT_NAME_LUT[str], pos, scan.pos, meta, -str)
-          when str = scan.scan(IDENTIFIER)    then emit(:IDENTIFIER, pos, scan.pos, meta, str)
-          when str = scan.scan(BLOCK_STRING)  then emit_block(pos, scan.pos, meta, str.gsub(/\A#{BLOCK_QUOTE}|#{BLOCK_QUOTE}\z/, ''))
-          when str = scan.scan(QUOTED_STRING) then emit_string(pos, scan.pos, meta, str.gsub(/^"|"$/, ''))
-          when str = scan.scan(COMMENT)       then record_comment(pos, scan.pos, meta, str)
-          when str = scan.scan(NEWLINE)
-            meta[:line] += 1
-            meta[:col] = 1
-          when scan.scan(BLANK)
-            meta[:col] += scan.pos - pos
-          when str = scan.scan(UNKNOWN_CHAR) then emit(:UNKNOWN_CHAR, pos, scan.pos, meta, str)
-          else
-            # This should never happen since `UNKNOWN_CHAR` ensures we make progress
-            raise "Unknown string?"
-          end
->>>>>>> 1111601b
         end
 
         toks
@@ -159,7 +133,7 @@
         when str = @scan.scan(INT)           then emit(:INT, pos, @scan.pos, str)
         when str = @scan.scan(LIT)           then emit(LIT_NAME_LUT[str], pos, @scan.pos, -str)
         when str = @scan.scan(IDENTIFIER)    then emit(:IDENTIFIER, pos, @scan.pos, str)
-        when str = @scan.scan(BLOCK_STRING)  then emit_block(pos, @scan.pos, str.gsub(/^#{BLOCK_QUOTE}|#{BLOCK_QUOTE}$/, ''))
+        when str = @scan.scan(BLOCK_STRING)  then emit_block(pos, @scan.pos, str.gsub(/A#{BLOCK_QUOTE}|#{BLOCK_QUOTE}\z/, ''))
         when str = @scan.scan(QUOTED_STRING) then emit_string(pos, @scan.pos, str.gsub(/^"|"$/, ''))
         when str = @scan.scan(COMMENT)       then record_comment(pos, @scan.pos, str)
         when str = @scan.scan(NEWLINE)
