--- conflicted
+++ resolved
@@ -519,9 +519,6 @@
         end
 
         def dead_result?(selection_result)
-          # When a result is marked dead, any of its existing children are marked dead
-          # and it accepts no more writes. But this result might have been initialized,
-          # but not yet assigned to a key in its parent. So check the parent too.
           selection_result.graphql_dead || ((parent = selection_result.graphql_parent) && parent.graphql_dead)
         end
 
@@ -546,13 +543,7 @@
                 @response = nil
               else
                 set_result(parent, name_in_parent, nil)
-<<<<<<< HEAD
-                # This is odd, but it's how it used to work. Even if `parent` _would_ accept
-                # a `nil`, it's marked dead. TODO: check the spec, is there a reason for this?
-                set_graphql_dead(parent)
-=======
-                selection_result.graphql_dead = true
->>>>>>> 639cab0e
+                set_graphql_dead(selection_result)
               end
             else
               selection_result[result_name] = value
@@ -564,10 +555,10 @@
         # so that it accepts no more writes.
         def set_graphql_dead(selection_result)
           case selection_result
-          when Array
+          when GraphQLResultArray
             selection_result.graphql_dead = true
-            selection_result.each { |res| set_graphql_dead(res) }
-          when Hash
+            selection_result.values.each { |v| set_graphql_dead(v) }
+          when GraphQLResultHash
             selection_result.graphql_dead = true
             selection_result.each { |k, v| set_graphql_dead(v) }
           else
