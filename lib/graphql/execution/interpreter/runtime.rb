--- conflicted
+++ resolved
@@ -448,17 +448,13 @@
           total_args_count = field_defn.arguments(context).size
           if total_args_count == 0
             resolved_arguments = GraphQL::Execution::Interpreter::Arguments::EMPTY
-<<<<<<< HEAD
-            evaluate_selection_with_args(resolved_arguments, field_defn, ast_node, field_ast_nodes, owner_type, object, is_eager_field, result_name, selections_result, parent_object, return_type, return_type_non_null)
-=======
             if field_defn.extras.size == 0
               evaluate_selection_with_resolved_keyword_args(
-                NO_ARGS, resolved_arguments, field_defn, ast_node, field_ast_nodes, owner_type, object, is_eager_field, result_name, selections_result, parent_object, return_type,
+                NO_ARGS, resolved_arguments, field_defn, ast_node, field_ast_nodes, owner_type, object, is_eager_field, result_name, selections_result, parent_object, return_type, return_type_non_null
               )
             else
-              evaluate_selection_with_args(resolved_arguments, field_defn, ast_node, field_ast_nodes, owner_type, object, is_eager_field, result_name, selections_result, parent_object, return_type)
-            end
->>>>>>> 42fdde5f
+              evaluate_selection_with_args(resolved_arguments, field_defn, ast_node, field_ast_nodes, owner_type, object, is_eager_field, result_name, selections_result, parent_object, return_type, return_type_non_null)
+            end
           else
             @query.arguments_cache.dataload_for(ast_node, field_defn, object) do |resolved_arguments|
               evaluate_selection_with_args(resolved_arguments, field_defn, ast_node, field_ast_nodes, owner_type, object, is_eager_field, result_name, selections_result, parent_object, return_type, return_type_non_null)
@@ -518,11 +514,11 @@
               resolved_arguments.keyword_arguments
             end
 
-            evaluate_selection_with_resolved_keyword_args(kwarg_arguments, resolved_arguments, field_defn, ast_node, field_ast_nodes, owner_type, object, is_eager_field, result_name, selection_result, parent_object, return_type)
-          end
-        end
-
-        def evaluate_selection_with_resolved_keyword_args(kwarg_arguments, resolved_arguments, field_defn, ast_node, field_ast_nodes, owner_type, object, is_eager_field, result_name, selection_result, parent_object, return_type)  # rubocop:disable Metrics/ParameterLists
+            evaluate_selection_with_resolved_keyword_args(kwarg_arguments, resolved_arguments, field_defn, ast_node, field_ast_nodes, owner_type, object, is_eager_field, result_name, selection_result, parent_object, return_type, return_type_non_null)
+          end
+        end
+
+        def evaluate_selection_with_resolved_keyword_args(kwarg_arguments, resolved_arguments, field_defn, ast_node, field_ast_nodes, owner_type, object, is_eager_field, result_name, selection_result, parent_object, return_type, return_type_non_null)  # rubocop:disable Metrics/ParameterLists
           st = get_current_runtime_state
           st.current_field = field_defn
           st.current_object = object
@@ -558,7 +554,7 @@
               end
             end
             after_lazy(app_result, owner: owner_type, field: field_defn, ast_node: ast_node, owner_object: object, arguments: resolved_arguments, result_name: result_name, result: selection_result) do |inner_result|
-              continue_value = continue_value(inner_result, owner_type, field_defn, return_type.non_null?, ast_node, result_name, selection_result)
+              continue_value = continue_value(inner_result, owner_type, field_defn, return_type_non_null, ast_node, result_name, selection_result)
               if HALT != continue_value
                 continue_field(continue_value, owner_type, field_defn, return_type, ast_node, next_selections, false, object, resolved_arguments, result_name, selection_result)
               end
