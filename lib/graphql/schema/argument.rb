# frozen_string_literal: true
module GraphQL
  class Schema
    class Argument
      include GraphQL::Schema::Member::HasPath
      include GraphQL::Schema::Member::HasAstNode
      include GraphQL::Schema::Member::HasDirectives
      include GraphQL::Schema::Member::HasDeprecationReason
      include GraphQL::Schema::Member::HasValidators
      include GraphQL::Schema::FindInheritedValue::EmptyObjects

      NO_DEFAULT = :__no_default__

      # @return [String] the GraphQL name for this argument, camelized unless `camelize: false` is provided
      attr_reader :name
      alias :graphql_name :name

      # @return [GraphQL::Schema::Field, Class] The field or input object this argument belongs to
      attr_reader :owner

      # @return [Symbol] A method to call to transform this value before sending it to field resolution method
      attr_reader :prepare

      # @return [Symbol] This argument's name in Ruby keyword arguments
      attr_reader :keyword

      # @return [Class, Module, nil] If this argument should load an application object, this is the type of object to load
      attr_reader :loads

      # @return [Boolean] true if a resolver defined this argument
      def from_resolver?
        @from_resolver
      end

      # @param arg_name [Symbol]
      # @param type_expr
      # @param desc [String]
      # @param required [Boolean, :nullable] if true, this argument is non-null; if false, this argument is nullable. If `:nullable`, then the argument must be provided, though it may be `null`.
      # @param description [String]
      # @param default_value [Object]
      # @param as [Symbol] Override the keyword name when passed to a method
      # @param prepare [Symbol] A method to call to transform this argument's valuebefore sending it to field resolution
      # @param camelize [Boolean] if true, the name will be camelized when building the schema
      # @param from_resolver [Boolean] if true, a Resolver class defined this argument
      # @param directives [Hash{Class => Hash}]
      # @param deprecation_reason [String]
      # @param validates [Hash, nil] Options for building validators, if any should be applied
<<<<<<< HEAD
      def initialize(arg_name = nil, type_expr = nil, desc = nil, required: true, type: nil, name: nil, loads: nil, description: nil, ast_node: nil, default_value: NO_DEFAULT, as: nil, from_resolver: false, camelize: true, prepare: nil, owner:, validates: nil, directives: nil, deprecation_reason: nil, &definition_block)
=======
      # @param replace_null_with_default [Boolean] if `true`, incoming values of `null` will be replaced with the configured `default_value`
      def initialize(arg_name = nil, type_expr = nil, desc = nil, required: true, type: nil, name: nil, loads: nil, description: nil, ast_node: nil, default_value: NO_DEFAULT, as: nil, from_resolver: false, camelize: true, prepare: nil, method_access: true, owner:, validates: nil, directives: nil, deprecation_reason: nil, replace_null_with_default: false, &definition_block)
>>>>>>> 1f91e6fe
        arg_name ||= name
        @name = -(camelize ? Member::BuildType.camelize(arg_name.to_s) : arg_name.to_s)
        @type_expr = type_expr || type
        @description = desc || description
        @null = required != true
        @default_value = default_value
        if replace_null_with_default
          if !default_value?
            raise ArgumentError, "`replace_null_with_default: true` requires a default value, please provide one with `default_value: ...`"
          end
          @replace_null_with_default = true
        end

        @owner = owner
        @as = as
        @loads = loads
        @keyword = as || (arg_name.is_a?(Symbol) ? arg_name : Schema::Member::BuildType.underscore(@name).to_sym)
        @prepare = prepare
        @ast_node = ast_node
        @from_resolver = from_resolver
        self.deprecation_reason = deprecation_reason

        if directives
          directives.each do |dir_class, dir_options|
            directive(dir_class, **dir_options)
          end
        end

        self.validates(validates)
        if required == :nullable
          self.owner.validates(required: { argument: arg_name })
        end

        if definition_block
          if definition_block.arity == 1
            instance_exec(self, &definition_block)
          else
            instance_eval(&definition_block)
          end
        end
      end

      def inspect
        "#<#{self.class} #{path}: #{type.to_type_signature}#{description ? " @description=#{description.inspect}" : ""}>"
      end

      # @return [Object] the value used when the client doesn't provide a value for this argument
      attr_reader :default_value

      # @return [Boolean] True if this argument has a default value
      def default_value?
        @default_value != NO_DEFAULT
      end

      def replace_null_with_default?
        @replace_null_with_default
      end

      attr_writer :description

      # @return [String] Documentation for this argument
      def description(text = nil)
        if text
          @description = text
        else
          @description
        end
      end

      # @return [String] Deprecation reason for this argument
      def deprecation_reason(text = nil)
        if text
          self.deprecation_reason = text
        else
          super()
        end
      end

      def deprecation_reason=(new_reason)
        validate_deprecated_or_optional(null: @null, deprecation_reason: new_reason)
        super
      end

      def visible?(context)
        true
      end

      def accessible?(context)
        true
      end

      def authorized?(obj, value, ctx)
        authorized_as_type?(obj, value, ctx, as_type: type)
      end

      def authorized_as_type?(obj, value, ctx, as_type:)
        if value.nil?
          return true
        end

        if as_type.kind.non_null?
          as_type = as_type.of_type
        end

        if as_type.kind.list?
          value.each do |v|
            if !authorized_as_type?(obj, v, ctx, as_type: as_type.of_type)
              return false
            end
          end
        elsif as_type.kind.input_object?
          return as_type.authorized?(obj, value, ctx)
        end
        # None of the early-return conditions were activated,
        # so this is authorized.
        true
      end

<<<<<<< HEAD
=======
      prepend Schema::Member::CachedGraphQLDefinition::DeprecatedToGraphQL

      def to_graphql
        argument = GraphQL::Argument.new
        argument.name = @name
        argument.type = -> { type }
        argument.description = @description
        argument.metadata[:type_class] = self
        argument.as = @as
        argument.ast_node = ast_node
        argument.method_access = @method_access
        if NO_DEFAULT != @default_value
          argument.default_value = @default_value
        end
        if self.deprecation_reason
          argument.deprecation_reason = self.deprecation_reason
        end
        argument
      end

>>>>>>> 1f91e6fe
      def type=(new_type)
        validate_input_type(new_type)
        # This isn't true for LateBoundTypes, but we can assume those will
        # be updated via this codepath later in schema setup.
        if new_type.respond_to?(:non_null?)
          validate_deprecated_or_optional(null: !new_type.non_null?, deprecation_reason: deprecation_reason)
        end
        @type = new_type
      end

      def type
        @type ||= begin
          parsed_type = begin
            Member::BuildType.parse_type(@type_expr, null: @null)
          rescue StandardError => err
            raise ArgumentError, "Couldn't build type for Argument #{@owner.name}.#{name}: #{err.class.name}: #{err.message}", err.backtrace
          end
          # Use the setter method to get validations
          self.type = parsed_type
        end
      end

      def statically_coercible?
        return @statically_coercible if defined?(@statically_coercible)

        @statically_coercible = !@prepare.is_a?(String) && !@prepare.is_a?(Symbol)
      end

      # Apply the {prepare} configuration to `value`, using methods from `obj`.
      # Used by the runtime.
      # @api private
      def prepare_value(obj, value, context: nil)
        if value.is_a?(GraphQL::Schema::InputObject)
          value = value.prepare
        end

        Schema::Validator.validate!(validators, obj, context, value)

        if @prepare.nil?
          value
        elsif @prepare.is_a?(String) || @prepare.is_a?(Symbol)
          if obj.nil?
            # The problem here is, we _used to_ prepare while building variables.
            # But now we don't have the runtime object there.
            #
            # This will have to be called later, when the runtime object _is_ available.
            value
          else
            obj.public_send(@prepare, value)
          end
        elsif @prepare.respond_to?(:call)
          @prepare.call(value, context || obj.context)
        else
          raise "Invalid prepare for #{@owner.name}.name: #{@prepare.inspect}"
        end
      end

      # @api private
      def coerce_into_values(parent_object, values, context, argument_values)
        arg_name = graphql_name
        arg_key = keyword
        default_used = false

        if values.key?(arg_name)
          value = values[arg_name]
        elsif values.key?(arg_key)
          value = values[arg_key]
        elsif default_value?
          value = default_value
          default_used = true
        else
          # no value at all
          owner.validate_directive_argument(self, nil)
          return
        end

        if value.nil? && replace_null_with_default?
          value = default_value
          default_used = true
        end

        loaded_value = nil
        coerced_value = context.schema.error_handler.with_error_handling(context) do
          type.coerce_input(value, context)
        end

        # If this isn't lazy, then the block returns eagerly and assigns the result here
        # If it _is_ lazy, then we write the lazy to the hash, then update it later
        argument_values[arg_key] = context.schema.after_lazy(coerced_value) do |resolved_coerced_value|
          if loads && !from_resolver?
            loaded_value = context.query.with_error_handling do
              load_and_authorize_value(owner, coerced_value, context)
            end
          end

          maybe_loaded_value = loaded_value || resolved_coerced_value
          context.schema.after_lazy(maybe_loaded_value) do |resolved_loaded_value|
            owner.validate_directive_argument(self, resolved_loaded_value)
            prepared_value = context.schema.error_handler.with_error_handling(context) do
              prepare_value(parent_object, resolved_loaded_value, context: context)
            end

            # TODO code smell to access such a deeply-nested constant in a distant module
            argument_values[arg_key] = GraphQL::Execution::Interpreter::ArgumentValue.new(
              value: prepared_value,
              definition: self,
              default_used: default_used,
            )
          end
        end
      end

      def load_and_authorize_value(load_method_owner, coerced_value, context)
        if coerced_value.nil?
          return nil
        end
        arg_load_method = "load_#{keyword}"
        if load_method_owner.respond_to?(arg_load_method)
          custom_loaded_value = if load_method_owner.is_a?(Class)
            load_method_owner.public_send(arg_load_method, coerced_value, context)
          else
            load_method_owner.public_send(arg_load_method, coerced_value)
          end
          context.schema.after_lazy(custom_loaded_value) do |custom_value|
            if loads
              if type.list?
                loaded_values = custom_value.each_with_index.map { |custom_val, idx|
                  id = coerced_value[idx]
                  load_method_owner.authorize_application_object(self, id, context, custom_val)
                }
                context.schema.after_any_lazies(loaded_values, &:itself)
              else
                load_method_owner.authorize_application_object(self, coerced_value, context, custom_loaded_value)
              end
            else
              custom_value
            end
          end
        elsif loads
          if type.list?
            loaded_values = coerced_value.map { |val| load_method_owner.load_and_authorize_application_object(self, val, context) }
            context.schema.after_any_lazies(loaded_values, &:itself)
          else
            load_method_owner.load_and_authorize_application_object(self, coerced_value, context)
          end
        else
          coerced_value
        end
      end

      # @api private
      def validate_default_value
        coerced_default_value = begin
          # This is weird, but we should accept single-item default values for list-type arguments.
          # If we used `coerce_isolated_input` below, it would do this for us, but it's not really
          # the right thing here because we expect default values in application format (Ruby values)
          # not GraphQL format (scalar values).
          #
          # But I don't think Schema::List#coerce_result should apply wrapping to single-item lists.
          prepped_default_value = if default_value.nil?
            nil
          elsif (type.kind.list? || (type.kind.non_null? && type.of_type.list?)) && !default_value.respond_to?(:map)
            [default_value]
          else
            default_value
          end

          type.coerce_isolated_result(prepped_default_value) unless prepped_default_value.nil?
        rescue GraphQL::Schema::Enum::UnresolvedValueError
          # It raises this, which is helpful at runtime, but not here...
          default_value
        end
        res = type.valid_isolated_input?(coerced_default_value)
        if !res
          raise InvalidDefaultValueError.new(self)
        end
      end

      class InvalidDefaultValueError < GraphQL::Error
        def initialize(argument)
          message = "`#{argument.path}` has an invalid default value: `#{argument.default_value.inspect}` isn't accepted by `#{argument.type.to_type_signature}`; update the default value or the argument type."
          super(message)
        end
      end

      private

      def validate_input_type(input_type)
        if input_type.is_a?(String) || input_type.is_a?(GraphQL::Schema::LateBoundType)
          # Do nothing; assume this will be validated later
        elsif input_type.kind.non_null? || input_type.kind.list?
          validate_input_type(input_type.unwrap)
        elsif !input_type.kind.input?
          raise ArgumentError, "Invalid input type for #{path}: #{input_type.graphql_name}. Must be scalar, enum, or input object, not #{input_type.kind.name}."
        else
          # It's an input type, we're OK
        end
      end

      def validate_deprecated_or_optional(null:, deprecation_reason:)
        if deprecation_reason && !null
          raise ArgumentError, "Required arguments cannot be deprecated: #{path}."
        end
      end
    end
  end
end<|MERGE_RESOLUTION|>--- conflicted
+++ resolved
@@ -45,12 +45,8 @@
       # @param directives [Hash{Class => Hash}]
       # @param deprecation_reason [String]
       # @param validates [Hash, nil] Options for building validators, if any should be applied
-<<<<<<< HEAD
-      def initialize(arg_name = nil, type_expr = nil, desc = nil, required: true, type: nil, name: nil, loads: nil, description: nil, ast_node: nil, default_value: NO_DEFAULT, as: nil, from_resolver: false, camelize: true, prepare: nil, owner:, validates: nil, directives: nil, deprecation_reason: nil, &definition_block)
-=======
       # @param replace_null_with_default [Boolean] if `true`, incoming values of `null` will be replaced with the configured `default_value`
-      def initialize(arg_name = nil, type_expr = nil, desc = nil, required: true, type: nil, name: nil, loads: nil, description: nil, ast_node: nil, default_value: NO_DEFAULT, as: nil, from_resolver: false, camelize: true, prepare: nil, method_access: true, owner:, validates: nil, directives: nil, deprecation_reason: nil, replace_null_with_default: false, &definition_block)
->>>>>>> 1f91e6fe
+      def initialize(arg_name = nil, type_expr = nil, desc = nil, required: true, type: nil, name: nil, loads: nil, description: nil, ast_node: nil, default_value: NO_DEFAULT, as: nil, from_resolver: false, camelize: true, prepare: nil, owner:, validates: nil, directives: nil, deprecation_reason: nil, replace_null_with_default: false, &definition_block)
         arg_name ||= name
         @name = -(camelize ? Member::BuildType.camelize(arg_name.to_s) : arg_name.to_s)
         @type_expr = type_expr || type
@@ -169,29 +165,6 @@
         true
       end
 
-<<<<<<< HEAD
-=======
-      prepend Schema::Member::CachedGraphQLDefinition::DeprecatedToGraphQL
-
-      def to_graphql
-        argument = GraphQL::Argument.new
-        argument.name = @name
-        argument.type = -> { type }
-        argument.description = @description
-        argument.metadata[:type_class] = self
-        argument.as = @as
-        argument.ast_node = ast_node
-        argument.method_access = @method_access
-        if NO_DEFAULT != @default_value
-          argument.default_value = @default_value
-        end
-        if self.deprecation_reason
-          argument.deprecation_reason = self.deprecation_reason
-        end
-        argument
-      end
-
->>>>>>> 1f91e6fe
       def type=(new_type)
         validate_input_type(new_type)
         # This isn't true for LateBoundTypes, but we can assume those will
