# frozen_string_literal: true
# test_via: ../object.rb
require "graphql/schema/field/connection_extension"
require "graphql/schema/field/scope_extension"

module GraphQL
  class Schema
    class Field
      if !String.method_defined?(:-@)
        using GraphQL::StringDedupBackport
      end

      include GraphQL::Schema::Member::CachedGraphQLDefinition
      include GraphQL::Schema::Member::AcceptsDefinition
      include GraphQL::Schema::Member::HasArguments
      include GraphQL::Schema::Member::HasAstNode
      include GraphQL::Schema::Member::HasPath
      include GraphQL::Schema::Member::HasValidators
      extend GraphQL::Schema::FindInheritedValue
      include GraphQL::Schema::FindInheritedValue::EmptyObjects

      # @return [String] the GraphQL name for this field, camelized unless `camelize: false` is provided
      attr_reader :name
      alias :graphql_name :name

      attr_writer :description

      # @return [String, nil] If present, the field is marked as deprecated with this documentation
      attr_accessor :deprecation_reason

      # @return [Symbol] Method or hash key on the underlying object to look up
      attr_reader :method_sym

      # @return [String] Method or hash key on the underlying object to look up
      attr_reader :method_str

      # @return [Symbol] The method on the type to look up
      attr_reader :resolver_method

      # @return [Class] The thing this field was defined on (type, mutation, resolver)
      attr_accessor :owner

      # @return [Class] The GraphQL type this field belongs to. (For fields defined on mutations, it's the payload type)
      def owner_type
        @owner_type ||= if owner < GraphQL::Schema::Mutation
          owner.payload_type
        else
          owner
        end
      end

      # @return [Symbol] the original name of the field, passed in by the user
      attr_reader :original_name

      # @return [Class, nil] The {Schema::Resolver} this field was derived from, if there is one
      def resolver
        @resolver_class
      end

      # @return [Boolean] Is this field a predefined introspection field?
      def introspection?
        @introspection
      end

      alias :mutation :resolver

      # @return [Boolean] Apply tracing to this field? (Default: skip scalars, this is the override value)
      attr_reader :trace

      # @return [String, nil]
      attr_accessor :subscription_scope

      # Create a field instance from a list of arguments, keyword arguments, and a block.
      #
      # This method implements prioritization between the `resolver` or `mutation` defaults
      # and the local overrides via other keywords.
      #
      # It also normalizes positional arguments into keywords for {Schema::Field#initialize}.
      # @param resolver [Class] A {GraphQL::Schema::Resolver} class to use for field configuration
      # @param mutation [Class] A {GraphQL::Schema::Mutation} class to use for field configuration
      # @param subscription [Class] A {GraphQL::Schema::Subscription} class to use for field configuration
      # @return [GraphQL::Schema:Field] an instance of `self
      # @see {.initialize} for other options
      def self.from_options(name = nil, type = nil, desc = nil, resolver: nil, mutation: nil, subscription: nil,**kwargs, &block)
        if kwargs[:field]
          if kwargs[:field] == GraphQL::Relay::Node.field
            warn("Legacy-style `GraphQL::Relay::Node.field` is being added to a class-based type. See `GraphQL::Types::Relay::NodeField` for a replacement.")
            return GraphQL::Types::Relay::NodeField
          elsif kwargs[:field] == GraphQL::Relay::Node.plural_field
            warn("Legacy-style `GraphQL::Relay::Node.plural_field` is being added to a class-based type. See `GraphQL::Types::Relay::NodesField` for a replacement.")
            return GraphQL::Types::Relay::NodesField
          end
        end

        if (parent_config = resolver || mutation || subscription)
          # Get the parent config, merge in local overrides
          kwargs = parent_config.field_options.merge(kwargs)
          # Add a reference to that parent class
          kwargs[:resolver_class] = parent_config
        end

        if name
          kwargs[:name] = name
        end

        if !type.nil?
          if type.is_a?(GraphQL::Field)
            raise ArgumentError, "A GraphQL::Field was passed as the second argument, use the `field:` keyword for this instead."
          end
          if desc
            if kwargs[:description]
              raise ArgumentError, "Provide description as a positional argument or `description:` keyword, but not both (#{desc.inspect}, #{kwargs[:description].inspect})"
            end

            kwargs[:description] = desc
            kwargs[:type] = type
          elsif (kwargs[:field] || kwargs[:function] || resolver || mutation) && type.is_a?(String)
            # The return type should be copied from `field` or `function`, and the second positional argument is the description
            kwargs[:description] = type
          else
            kwargs[:type] = type
          end
        end
        new(**kwargs, &block)
      end

      # Can be set with `connection: true|false` or inferred from a type name ending in `*Connection`
      # @return [Boolean] if true, this field will be wrapped with Relay connection behavior
      def connection?
        if @connection.nil?
          # Provide default based on type name
          return_type_name = if (contains_type = @field || @function)
            Member::BuildType.to_type_name(contains_type.type)
          elsif @return_type_expr
            Member::BuildType.to_type_name(@return_type_expr)
          else
            # As a last ditch, try to force loading the return type:
            type.unwrap.name
          end
          @connection = return_type_name.end_with?("Connection")
        else
          @connection
        end
      end

      # @return [Boolean] if true, the return type's `.scope_items` method will be applied to this field's return value
      def scoped?
        if !@scope.nil?
          # The default was overridden
          @scope
        else
          @return_type_expr && (@return_type_expr.is_a?(Array) || (@return_type_expr.is_a?(String) && @return_type_expr.include?("[")) || connection?)
        end
      end

      # This extension is applied to fields when {#connection?} is true.
      #
      # You can override it in your base field definition.
      # @return [Class] A {FieldExtension} subclass for implementing pagination behavior.
      # @example Configuring a custom extension
      #   class Types::BaseField < GraphQL::Schema::Field
      #     connection_extension(MyCustomExtension)
      #   end
      def self.connection_extension(new_extension_class = nil)
        if new_extension_class
          @connection_extension = new_extension_class
        else
          @connection_extension ||= find_inherited_value(:connection_extension, ConnectionExtension)
        end
      end

      # @return Boolean
      attr_reader :relay_node_field

      # @return [Boolean] Should we warn if this field's name conflicts with a built-in method?
      def method_conflict_warning?
        @method_conflict_warning
      end

      # @param name [Symbol] The underscore-cased version of this field name (will be camelized for the GraphQL API)
      # @param type [Class, GraphQL::BaseType, Array] The return type of this field
      # @param owner [Class] The type that this field belongs to
      # @param null [Boolean] `true` if this field may return `null`, `false` if it is never `null`
      # @param description [String] Field description
      # @param deprecation_reason [String] If present, the field is marked "deprecated" with this message
      # @param method [Symbol] The method to call on the underlying object to resolve this field (defaults to `name`)
      # @param hash_key [String, Symbol] The hash key to lookup on the underlying object (if its a Hash) to resolve this field (defaults to `name` or `name.to_s`)
      # @param resolver_method [Symbol] The method on the type to call to resolve this field (defaults to `name`)
      # @param connection [Boolean] `true` if this field should get automagic connection behavior; default is to infer by `*Connection` in the return type name
      # @param connection_extension [Class] The extension to add, to implement connections. If `nil`, no extension is added.
      # @param max_page_size [Integer, nil] For connections, the maximum number of items to return from this field, or `nil` to allow unlimited results.
      # @param introspection [Boolean] If true, this field will be marked as `#introspection?` and the name may begin with `__`
      # @param resolve [<#call(obj, args, ctx)>] **deprecated** for compatibility with <1.8.0
      # @param field [GraphQL::Field, GraphQL::Schema::Field] **deprecated** for compatibility with <1.8.0
      # @param function [GraphQL::Function] **deprecated** for compatibility with <1.8.0
      # @param resolver_class [Class] (Private) A {Schema::Resolver} which this field was derived from. Use `resolver:` to create a field with a resolver.
      # @param arguments [{String=>GraphQL::Schema::Argument, Hash}] Arguments for this field (may be added in the block, also)
      # @param camelize [Boolean] If true, the field name will be camelized when building the schema
      # @param complexity [Numeric] When provided, set the complexity for this field
      # @param scope [Boolean] If true, the return type's `.scope_items` method will be called on the return value
      # @param subscription_scope [Symbol, String] A key in `context` which will be used to scope subscription payloads
      # @param extensions [Array<Class, Hash<Class => Object>>] Named extensions to apply to this field (see also {#extension})
      # @param trace [Boolean] If true, a {GraphQL::Tracing} tracer will measure this scalar field
      # @param broadcastable [Boolean] Whether or not this field can be distributed in subscription broadcasts
      # @param ast_node [Language::Nodes::FieldDefinition, nil] If this schema was parsed from definition, this AST node defined the field
      # @param method_conflict_warning [Boolean] If false, skip the warning if this field's method conflicts with a built-in method
<<<<<<< HEAD
      # @param validates [Array<Hash>] Configurations for validating this field
      def initialize(type: nil, name: nil, owner: nil, null: nil, field: nil, function: nil, description: nil, deprecation_reason: nil, method: nil, hash_key: nil, resolver_method: nil, resolve: nil, connection: nil, max_page_size: :not_given, scope: nil, introspection: false, camelize: true, trace: nil, complexity: 1, ast_node: nil, extras: EMPTY_ARRAY, extensions: EMPTY_ARRAY, connection_extension: self.class.connection_extension, resolver_class: nil, subscription_scope: nil, relay_node_field: false, relay_nodes_field: false, method_conflict_warning: true, broadcastable: nil, arguments: EMPTY_HASH, validates: EMPTY_ARRAY, &definition_block)
=======
      # @param legacy_edge_class [Class, nil] (DEPRECATED) If present, pass this along to the legacy field definition
      def initialize(type: nil, name: nil, owner: nil, null: nil, field: nil, function: nil, description: nil, deprecation_reason: nil, method: nil, hash_key: nil, resolver_method: nil, resolve: nil, connection: nil, max_page_size: :not_given, scope: nil, introspection: false, camelize: true, trace: nil, complexity: 1, ast_node: nil, extras: EMPTY_ARRAY, extensions: EMPTY_ARRAY, connection_extension: self.class.connection_extension, resolver_class: nil, subscription_scope: nil, relay_node_field: false, relay_nodes_field: false, method_conflict_warning: true, broadcastable: nil, arguments: EMPTY_HASH, legacy_edge_class: nil, &definition_block)
>>>>>>> 555fb392
        if name.nil?
          raise ArgumentError, "missing first `name` argument or keyword `name:`"
        end
        if !(field || function || resolver_class)
          if type.nil?
            raise ArgumentError, "missing second `type` argument or keyword `type:`"
          end
          if null.nil?
            raise ArgumentError, "missing keyword argument null:"
          end
        end
        if (field || function || resolve) && extras.any?
          raise ArgumentError, "keyword `extras:` may only be used with method-based resolve and class-based field such as mutation class, please remove `field:`, `function:` or `resolve:`"
        end
        @original_name = name
        name_s = -name.to_s
        @underscored_name = -Member::BuildType.underscore(name_s)
        @name = -(camelize ? Member::BuildType.camelize(name_s) : name_s)
        @description = description
        if field.is_a?(GraphQL::Schema::Field)
          raise ArgumentError, "Instead of passing a field as `field:`, use `add_field(field)` to add an already-defined field."
        else
          @field = field
        end
        @function = function
        @resolve = resolve
        @deprecation_reason = deprecation_reason

        if method && hash_key
          raise ArgumentError, "Provide `method:` _or_ `hash_key:`, not both. (called with: `method: #{method.inspect}, hash_key: #{hash_key.inspect}`)"
        end

        if resolver_method
          if method
            raise ArgumentError, "Provide `method:` _or_ `resolver_method:`, not both. (called with: `method: #{method.inspect}, resolver_method: #{resolver_method.inspect}`)"
          end

          if hash_key
            raise ArgumentError, "Provide `hash_key:` _or_ `resolver_method:`, not both. (called with: `hash_key: #{hash_key.inspect}, resolver_method: #{resolver_method.inspect}`)"
          end
        end

        # TODO: I think non-string/symbol hash keys are wrongly normalized (eg `1` will not work)
        method_name = method || hash_key || name_s
        resolver_method ||= name_s.to_sym

        @method_str = -method_name.to_s
        @method_sym = method_name.to_sym
        @resolver_method = resolver_method
        @complexity = complexity
        @return_type_expr = type
        @return_type_null = null
        @connection = connection
        @has_max_page_size = max_page_size != :not_given
        @max_page_size = max_page_size == :not_given ? nil : max_page_size
        @introspection = introspection
        @extras = extras
        @broadcastable = broadcastable
        @resolver_class = resolver_class
        @scope = scope
        @trace = trace
        @relay_node_field = relay_node_field
        @relay_nodes_field = relay_nodes_field
        @ast_node = ast_node
        @method_conflict_warning = method_conflict_warning
        @legacy_edge_class = legacy_edge_class

        arguments.each do |name, arg|
          if arg.is_a?(Hash)
            argument(name: name, **arg)
          else
            add_argument(arg)
          end
        end

        @owner = owner
        @subscription_scope = subscription_scope

        # Do this last so we have as much context as possible when initializing them:
        @extensions = EMPTY_ARRAY
        if extensions.any?
          self.extensions(extensions)
        end
        # This should run before connection extension,
        # but should it run after the definition block?
        if scoped?
          self.extension(ScopeExtension)
        end
        # The problem with putting this after the definition_block
        # is that it would override arguments
        if connection? && connection_extension
          self.extension(connection_extension)
        end

        self.validates(validates)

        if definition_block
          if definition_block.arity == 1
            yield self
          else
            instance_eval(&definition_block)
          end
        end
      end

      # If true, subscription updates with this field can be shared between viewers
      # @return [Boolean, nil]
      # @see GraphQL::Subscriptions::BroadcastAnalyzer
      def broadcastable?
        @broadcastable
      end

      # @param text [String]
      # @return [String]
      def description(text = nil)
        if text
          @description = text
        else
          @description
        end
      end

      # Read extension instances from this field,
      # or add new classes/options to be initialized on this field.
      # Extensions are executed in the order they are added.
      #
      # @example adding an extension
      #   extensions([MyExtensionClass])
      #
      # @example adding multiple extensions
      #   extensions([MyExtensionClass, AnotherExtensionClass])
      #
      # @example adding an extension with options
      #   extensions([MyExtensionClass, { AnotherExtensionClass => { filter: true } }])
      #
      # @param extensions [Array<Class, Hash<Class => Object>>] Add extensions to this field. For hash elements, only the first key/value is used.
      # @return [Array<GraphQL::Schema::FieldExtension>] extensions to apply to this field
      def extensions(new_extensions = nil)
        if new_extensions.nil?
          # Read the value
          @extensions
        else
          if @extensions.frozen?
            @extensions = @extensions.dup
          end
          new_extensions.each do |extension|
            if extension.is_a?(Hash)
              extension = extension.to_a[0]
              extension_class, options = *extension
              @extensions << extension_class.new(field: self, options: options)
            else
              extension_class = extension
              @extensions << extension_class.new(field: self, options: nil)
            end
          end
        end
      end

      # Add `extension` to this field, initialized with `options` if provided.
      #
      # @example adding an extension
      #   extension(MyExtensionClass)
      #
      # @example adding an extension with options
      #   extension(MyExtensionClass, filter: true)
      #
      # @param extension [Class] subclass of {Schema::Fieldextension}
      # @param options [Object] if provided, given as `options:` when initializing `extension`.
      def extension(extension, options = nil)
        extensions([{extension => options}])
      end

      # Read extras (as symbols) from this field,
      # or add new extras to be opted into by this field's resolver.
      #
      # @param new_extras [Array<Symbol>] Add extras to this field
      # @return [Array<Symbol>]
      def extras(new_extras = nil)
        if new_extras.nil?
          # Read the value
          @extras
        else
          if @extras.frozen?
            @extras = @extras.dup
          end
          # Append to the set of extras on this field
          @extras.concat(new_extras)
        end
      end

      def complexity(new_complexity = nil)
        case new_complexity
        when Proc
          if new_complexity.parameters.size != 3
            fail(
              "A complexity proc should always accept 3 parameters: ctx, args, child_complexity. "\
              "E.g.: complexity ->(ctx, args, child_complexity) { child_complexity * args[:limit] }"
            )
          else
            @complexity = new_complexity
          end
        when Numeric
          @complexity = new_complexity
        when nil
          @complexity
        else
          raise("Invalid complexity: #{new_complexity.inspect} on #{@name}")
        end
      end

      # @return [Boolean] True if this field's {#max_page_size} should override the schema default.
      def has_max_page_size?
        @has_max_page_size
      end

      # @return [Integer, nil] Applied to connections if {#has_max_page_size?}
      attr_reader :max_page_size

      # @return [GraphQL::Field]
      def to_graphql
        field_defn = if @field
          @field.dup
        elsif @function
          GraphQL::Function.build_field(@function)
        else
          GraphQL::Field.new
        end

        field_defn.name = @name
        if @return_type_expr
          field_defn.type = -> { type }
        end

        if @description
          field_defn.description = @description
        end

        if @deprecation_reason
          field_defn.deprecation_reason = @deprecation_reason
        end

        if @resolver_class
          if @resolver_class < GraphQL::Schema::Mutation
            field_defn.mutation = @resolver_class
          end
          field_defn.metadata[:resolver] = @resolver_class
        end

        if !@trace.nil?
          field_defn.trace = @trace
        end

        if @relay_node_field
          field_defn.relay_node_field = @relay_node_field
        end

        if @relay_nodes_field
          field_defn.relay_nodes_field = @relay_nodes_field
        end

        if @legacy_edge_class
          field_defn.edge_class = @legacy_edge_class
        end

        field_defn.resolve = self.method(:resolve_field)
        field_defn.connection = connection?
        field_defn.connection_max_page_size = max_page_size
        field_defn.introspection = @introspection
        field_defn.complexity = @complexity
        field_defn.subscription_scope = @subscription_scope
        field_defn.ast_node = ast_node

        arguments.each do |name, defn|
          arg_graphql = defn.to_graphql
          field_defn.arguments[arg_graphql.name] = arg_graphql
        end

        # Support a passed-in proc, one way or another
        @resolve_proc = if @resolve
          @resolve
        elsif @function
          @function
        elsif @field
          @field.resolve_proc
        end

        # Ok, `self` isn't a class, but this is for consistency with the classes
        field_defn.metadata[:type_class] = self
        field_defn.arguments_class = GraphQL::Query::Arguments.construct_arguments_class(field_defn)
        field_defn
      end

      attr_writer :type

      def type
        @type ||= if @function
          Member::BuildType.parse_type(@function.type, null: false)
        elsif @field
          Member::BuildType.parse_type(@field.type, null: false)
        else
          Member::BuildType.parse_type(@return_type_expr, null: @return_type_null)
        end
      rescue GraphQL::Schema::InvalidDocumentError => err
        # Let this propagate up
        raise err
      rescue StandardError => err
        raise ArgumentError, "Failed to build return type for #{@owner.graphql_name}.#{name} from #{@return_type_expr.inspect}: (#{err.class}) #{err.message}", err.backtrace
      end

      def visible?(context)
        if @resolver_class
          @resolver_class.visible?(context)
        else
          true
        end
      end

      def accessible?(context)
        if @resolver_class
          @resolver_class.accessible?(context)
        else
          true
        end
      end

      def authorized?(object, args, context)
        if @resolver_class
          # The resolver will check itself during `resolve()`
          @resolver_class.authorized?(object, context)
        else
          # Faster than `.any?`
          arguments.each_value do |arg|
            if args.key?(arg.keyword) && !arg.authorized?(object, args[arg.keyword], context)
              return false
            end
          end
          true
        end
      end

      # Implement {GraphQL::Field}'s resolve API.
      #
      # Eventually, we might hook up field instances to execution in another way. TBD.
      # @see #resolve for how the interpreter hooks up to it
      def resolve_field(obj, args, ctx)
        ctx.schema.after_lazy(obj) do |after_obj|
          # First, apply auth ...
          query_ctx = ctx.query.context
          # Some legacy fields can have `nil` here, not exactly sure why.
          # @see https://github.com/rmosolgo/graphql-ruby/issues/1990 before removing
          inner_obj = after_obj && after_obj.object
          ctx.schema.after_lazy(to_ruby_args(after_obj, args, ctx)) do |ruby_args|
            if authorized?(inner_obj, ruby_args, query_ctx)
              # Then if it passed, resolve the field
              if @resolve_proc
                # Might be nil, still want to call the func in that case
                with_extensions(inner_obj, ruby_args, query_ctx) do |extended_obj, extended_args|
                  # Pass the GraphQL args here for compatibility:
                  @resolve_proc.call(extended_obj, args, ctx)
                end
              else
                public_send_field(after_obj, ruby_args, query_ctx)
              end
            else
              err = GraphQL::UnauthorizedFieldError.new(object: inner_obj, type: obj.class, context: ctx, field: self)
              query_ctx.schema.unauthorized_field(err)
            end
          end
        end
      end

      # This method is called by the interpreter for each field.
      # You can extend it in your base field classes.
      # @param object [GraphQL::Schema::Object] An instance of some type class, wrapping an application object
      # @param args [Hash] A symbol-keyed hash of Ruby keyword arguments. (Empty if no args)
      # @param ctx [GraphQL::Query::Context]
      def resolve(object, args, ctx)
        if @resolve_proc
          raise "Can't run resolve proc for #{path} when using GraphQL::Execution::Interpreter"
        end
        begin
          # Unwrap the GraphQL object to get the application object.
          application_object = object.object

          Schema::Validator.validate!(validators, application_object, ctx, args)

          ctx.schema.after_lazy(self.authorized?(application_object, args, ctx)) do |is_authorized|
            if is_authorized
              public_send_field(object, args, ctx)
            else
              err = GraphQL::UnauthorizedFieldError.new(object: application_object, type: object.class, context: ctx, field: self)
              ctx.schema.unauthorized_field(err)
            end
          end
        rescue GraphQL::UnauthorizedFieldError => err
          err.field ||= self
          ctx.schema.unauthorized_field(err)
        rescue GraphQL::UnauthorizedError => err
          ctx.schema.unauthorized_object(err)
        end
      rescue GraphQL::ExecutionError => err
        err
      end

      # @param ctx [GraphQL::Query::Context::FieldResolutionContext]
      def fetch_extra(extra_name, ctx)
        if extra_name != :path && extra_name != :ast_node && respond_to?(extra_name)
          self.public_send(extra_name)
        elsif ctx.respond_to?(extra_name)
          ctx.public_send(extra_name)
        else
          raise GraphQL::RequiredImplementationMissingError, "Unknown field extra for #{self.path}: #{extra_name.inspect}"
        end
      end

      private

      NO_ARGS = {}.freeze

      # Convert a GraphQL arguments instance into a Ruby-style hash.
      #
      # @param obj [GraphQL::Schema::Object] The object where this field is being resolved
      # @param graphql_args [GraphQL::Query::Arguments]
      # @param field_ctx [GraphQL::Query::Context::FieldResolutionContext]
      # @return [Hash<Symbol => Any>]
      def to_ruby_args(obj, graphql_args, field_ctx)
        if graphql_args.any? || @extras.any?
          # Splat the GraphQL::Arguments to Ruby keyword arguments
          ruby_kwargs = graphql_args.to_kwargs
          maybe_lazies = []
          # Apply any `prepare` methods. Not great code organization, can this go somewhere better?
          arguments.each do |name, arg_defn|
            ruby_kwargs_key = arg_defn.keyword

            if ruby_kwargs.key?(ruby_kwargs_key)
              loads = arg_defn.loads
              value = ruby_kwargs[ruby_kwargs_key]
              loaded_value = if loads && !arg_defn.from_resolver?
                if arg_defn.type.list?
                  loaded_values = value.map { |val| load_application_object(arg_defn, loads, val, field_ctx.query.context) }
                  field_ctx.schema.after_any_lazies(loaded_values) { |result| result }
                else
                  load_application_object(arg_defn, loads, value, field_ctx.query.context)
                end
              elsif arg_defn.type.list? && value.is_a?(Array)
                field_ctx.schema.after_any_lazies(value, &:itself)
              else
                value
              end

              maybe_lazies << field_ctx.schema.after_lazy(loaded_value) do |loaded_value|
                prepared_value = if arg_defn.prepare
                  arg_defn.prepare_value(obj, loaded_value)
                else
                  loaded_value
                end

                ruby_kwargs[ruby_kwargs_key] = prepared_value
              end
            end
          end

          @extras.each do |extra_arg|
            ruby_kwargs[extra_arg] = fetch_extra(extra_arg, field_ctx)
          end

          field_ctx.schema.after_any_lazies(maybe_lazies) do
            ruby_kwargs
          end
        else
          NO_ARGS
        end
      end

      def public_send_field(unextended_obj, unextended_ruby_kwargs, query_ctx)
        with_extensions(unextended_obj, unextended_ruby_kwargs, query_ctx) do |obj, ruby_kwargs|
          if @resolver_class
            if obj.is_a?(GraphQL::Schema::Object)
              obj = obj.object
            end
            obj = @resolver_class.new(object: obj, context: query_ctx, field: self)
          end

          # Find a way to resolve this field, checking:
          #
          # - A method on the type instance;
          # - Hash keys, if the wrapped object is a hash;
          # - A method on the wrapped object;
          # - Or, raise not implemented.
          #
          if obj.respond_to?(@resolver_method)
            # Call the method with kwargs, if there are any
            if ruby_kwargs.any?
              obj.public_send(@resolver_method, **ruby_kwargs)
            else
              obj.public_send(@resolver_method)
            end
          elsif obj.object.is_a?(Hash)
            inner_object = obj.object
            if inner_object.key?(@method_sym)
              inner_object[@method_sym]
            else
              inner_object[@method_str]
            end
          elsif obj.object.respond_to?(@method_sym)
            if ruby_kwargs.any?
              obj.object.public_send(@method_sym, **ruby_kwargs)
            else
              obj.object.public_send(@method_sym)
            end
          else
            raise <<-ERR
          Failed to implement #{@owner.graphql_name}.#{@name}, tried:

          - `#{obj.class}##{@resolver_method}`, which did not exist
          - `#{obj.object.class}##{@method_sym}`, which did not exist
          - Looking up hash key `#{@method_sym.inspect}` or `#{@method_str.inspect}` on `#{obj.object}`, but it wasn't a Hash

          To implement this field, define one of the methods above (and check for typos)
          ERR
          end
        end
      end

      # Wrap execution with hooks.
      # Written iteratively to avoid big stack traces.
      # @return [Object] Whatever the
      def with_extensions(obj, args, ctx)
        if @extensions.empty?
          yield(obj, args)
        else
          extended_obj = obj
          extended_args = args

          memos = []
          value = run_extensions_before_resolve(memos, obj, args, ctx) do |obj, args|
            extended_obj = obj
            extended_args = args
            yield(obj, args)
          end

          ctx.schema.after_lazy(value) do |resolved_value|
            @extensions.each_with_index do |ext, idx|
              memo = memos[idx]
              # TODO after_lazy?
              resolved_value = ext.after_resolve(object: extended_obj, arguments: extended_args, context: ctx, value: resolved_value, memo: memo)
            end
            resolved_value
          end
        end
      end

      def run_extensions_before_resolve(memos, obj, args, ctx, idx: 0)
        extension = @extensions[idx]
        if extension
          extension.resolve(object: obj, arguments: args, context: ctx) do |extended_obj, extended_args, memo|
            memos << memo
            run_extensions_before_resolve(memos, extended_obj, extended_args, ctx, idx: idx + 1) { |o, a| yield(o, a) }
          end
        else
          yield(obj, args)
        end
      end
    end
  end
end<|MERGE_RESOLUTION|>--- conflicted
+++ resolved
@@ -204,13 +204,9 @@
       # @param broadcastable [Boolean] Whether or not this field can be distributed in subscription broadcasts
       # @param ast_node [Language::Nodes::FieldDefinition, nil] If this schema was parsed from definition, this AST node defined the field
       # @param method_conflict_warning [Boolean] If false, skip the warning if this field's method conflicts with a built-in method
-<<<<<<< HEAD
       # @param validates [Array<Hash>] Configurations for validating this field
-      def initialize(type: nil, name: nil, owner: nil, null: nil, field: nil, function: nil, description: nil, deprecation_reason: nil, method: nil, hash_key: nil, resolver_method: nil, resolve: nil, connection: nil, max_page_size: :not_given, scope: nil, introspection: false, camelize: true, trace: nil, complexity: 1, ast_node: nil, extras: EMPTY_ARRAY, extensions: EMPTY_ARRAY, connection_extension: self.class.connection_extension, resolver_class: nil, subscription_scope: nil, relay_node_field: false, relay_nodes_field: false, method_conflict_warning: true, broadcastable: nil, arguments: EMPTY_HASH, validates: EMPTY_ARRAY, &definition_block)
-=======
       # @param legacy_edge_class [Class, nil] (DEPRECATED) If present, pass this along to the legacy field definition
-      def initialize(type: nil, name: nil, owner: nil, null: nil, field: nil, function: nil, description: nil, deprecation_reason: nil, method: nil, hash_key: nil, resolver_method: nil, resolve: nil, connection: nil, max_page_size: :not_given, scope: nil, introspection: false, camelize: true, trace: nil, complexity: 1, ast_node: nil, extras: EMPTY_ARRAY, extensions: EMPTY_ARRAY, connection_extension: self.class.connection_extension, resolver_class: nil, subscription_scope: nil, relay_node_field: false, relay_nodes_field: false, method_conflict_warning: true, broadcastable: nil, arguments: EMPTY_HASH, legacy_edge_class: nil, &definition_block)
->>>>>>> 555fb392
+      def initialize(type: nil, name: nil, owner: nil, null: nil, field: nil, function: nil, description: nil, deprecation_reason: nil, method: nil, hash_key: nil, resolver_method: nil, resolve: nil, connection: nil, max_page_size: :not_given, scope: nil, introspection: false, camelize: true, trace: nil, complexity: 1, ast_node: nil, extras: EMPTY_ARRAY, extensions: EMPTY_ARRAY, connection_extension: self.class.connection_extension, resolver_class: nil, subscription_scope: nil, relay_node_field: false, relay_nodes_field: false, method_conflict_warning: true, broadcastable: nil, arguments: EMPTY_HASH, legacy_edge_class: nil, validates: EMPTY_ARRAY, &definition_block)
         if name.nil?
           raise ArgumentError, "missing first `name` argument or keyword `name:`"
         end
