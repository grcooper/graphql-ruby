--- conflicted
+++ resolved
@@ -9,11 +9,8 @@
         include GraphQL::Schema::Member::BaseDSLMethods
         include GraphQL::Schema::Member::TypeSystemHelpers
         include GraphQL::Schema::Member::HasFields
-<<<<<<< HEAD
+        include GraphQL::Schema::Member::RelayShortcuts
         include GraphQL::Schema::Member::Scoped
-=======
-        include GraphQL::Schema::Member::RelayShortcuts
->>>>>>> cdd7b7b1
 
         # Methods defined in this block will be:
         # - Added as class methods to this interface
